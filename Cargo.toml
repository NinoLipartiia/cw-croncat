--- conflicted
+++ resolved
@@ -35,29 +35,18 @@
 rusty-hook = "0.11.2"
 #For some reason it tries to deploy cw_core here
 # voting = { version = "0.2.0", default-features = false, git = "https://github.com/DA0-DA0/dao-contracts" }
-<<<<<<< HEAD
-cw20 = { version = "1.0.1" }
-cw-multi-test = { version = "0.16.0" }
-cw20-base = { version = "1.0.1", features = ["library"] }
-=======
 cw20 = { version = "0.16.0" }
 cw-multi-test = { version = "0.16.0" }
 cw20-base = { version = "0.16.0", features = ["library"] }
->>>>>>> df7fd795
 cw-storage-plus = "0.16.0"
 cron_schedule = "0.2.3"
 cw2 = "1.0.1"
 hex = { version = "0.4", default-features = false }
 sha2 = { version = "0.10.6", default-features = false }
 serde-json-wasm = { version = "0.5.0" }
-<<<<<<< HEAD
-cw-utils = "0.13.4"
-cw721 = "0.16.0"
-=======
 cw-utils = "0.16.0"
 cw721 = "0.16.0"
 
->>>>>>> df7fd795
 # DAO contracts
 dao-voting = { version = "2.0.0-beta", git = "https://github.com/DA0-DA0/dao-contracts.git" }
 dao-proposal-single = { version = "2.0.0-beta", git = "https://github.com/DA0-DA0/dao-contracts" }
