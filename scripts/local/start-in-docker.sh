#!/bin/sh
#Usage exmaple
#Parameters:
# -w --reset_wasm
# -c --reset_containers
#sudo ./scripts/local/start-in-docker.sh   -w -c
set -e
./build.sh
CHAIN_ID="testing"
RPC="http://localhost:26657/"
BINARY="docker exec -i juno-node-1 junod"
PLATFORM="-arm64"
WASM_POSTFIX="-aarch64"
DIR="$( dirname -- "${BASH_SOURCE[0]}"; )/../.."
JUNO_DIR="$HOME/juno"
DIR_NAME=$(basename "$PWD")
SCRIPT_PATH=$(dirname $(which $0))
IMAGE_NAME="juno-node-1"
DIR_NAME_SNAKE=$(echo $DIR_NAME | tr '-' '_')
WASM="artifacts/$DIR_NAME_SNAKE$WASM_POSTFIX.wasm"
STAKE_TOKEN=ujunox
STAKE=${STAKE_TOKEN:-ustake}
TXFLAG="--gas-prices 0.075$STAKE --gas auto --gas-adjustment 1.3 -y -b block --chain-id $CHAIN_ID --node $RPC"
RECREATE_ARTIFACTS=0
RECREATE_CONTAINERS=0

# Reset
NoColor='\033[0m' # Text Reset
# Regular Colors
Black='\033[0;30m'  # Black
Red='\033[0;31m'    # Red
Green='\033[0;32m'  # Green
Yellow='\033[0;33m' # {Yellow}
Blue='\033[0;34m'   # Blue
Purple='\033[0;35m' # Purple
Cyan='\033[0;36m'   # Cyan
White='\033[0;37m'  # White


usage() {
  printf '%s\n' "Usage: ./scripts/local/simple-payroll.sh -w -c"
}
flags() {
  while test $# -gt 0; do
    case "$1" in
    -w | --recreate-artifacts)
      RECREATE_ARTIFACTS=1
      ;;
    -c | --recreate-containers)
      RECREATE_CONTAINERS=1
      ;;
    -a | --all)
      RECREATE_ARTIFACTS=1
      RECREATE_CONTAINERS=1
      ;;
    -\? | -h | --help)
      usage
      exit
      ;;
    --) # Stop option processing
      usage
      exit 1
      ;;
    -*)
      usage
      exit 1
      ;;
    *)
      usage
      exit 1
      ;;
    esac

    # and here we shift to the next argument
    shift
  done
}

<<<<<<< HEAD
flags "$@"

echo $RECREATE_ARTIFACTS
=======
if [[ -z "$@" ]]; then
  usage
  exit
else
  flags "$@"
fi
echo "RECREATE_ARTIFACTS " $RECREATE_ARTIFACTS
echo "RECREATE_CONTAINERS " $RECREATE_CONTAINERS
>>>>>>> b4a8974e
echo $RECREATE_CONTAINERS
#Recreate artifacts
if [ $RECREATE_ARTIFACTS == 1 ]; then
  #Remove local artifacts folder
  echo "deleting artifacts..."
  rm -rf "artifacts"
  # build optimized binary if it doesn't exist
  if [ ! -f "$WASM" ]; then
    echo "building optimized binary..."
    docker run --rm -v "$(pwd)":/code \
      --mount type=volume,source="$(basename "$(pwd)")_cache",target=/code/target \
      --mount type=volume,source=registry_cache,target=/usr/local/cargo/registry \
      --platform linux/arm64 \
      cosmwasm/rust-optimizer$PLATFORM:0.12.8
  fi
  #Download basic implementation of a cw20
  curl -o artifacts/cw20_base.wasm -LO "https://github.com/CosmWasm/cw-plus/releases/download/v0.13.4/cw20_base.wasm"

fi
#Recreate containers
if [ $RECREATE_CONTAINERS == 1 ]; then
  # stop docker container
  cd $JUNO_DIR
  echo "stopping container..."
  docker compose down
  # delete docker container
  echo "deleting container"
  docker rm -f $IMAGE_NAME 2>/dev/null

  # build new docker container
  echo "${Yellow}Starting local network${NoColor}"
  STAKE_TOKEN=ujunox UNSAFE_CORS=true docker-compose up -d
  echo "Adding new users..."

  # add new users
  ALICE_SEED="legend thunder embrace elegant tonight kid misery tragic merry design produce distance island city cancel shrimp dry eager shop scrub wait cigar tenant carry"
  echo $ALICE_SEED | $BINARY keys add alice --recover

  BOB_SEED="market rent damage chief intact require company female van scout accident amazing thought patch hammer any arch stereo aerobic plastic ranch fluid maple place"
  echo $BOB_SEED | $BINARY keys add bob --recover

  OWNER_SEED="scan quarter purchase hub enlist decade pumpkin young wisdom maple comic tooth surprise caution toe music universe skirt lady income decline sun steel pyramid"
  echo $OWNER_SEED | $BINARY keys add owner --recover

  AGENT_SEED="olive soup parade family educate congress hurt dwarf mom this position hungry unaware aunt swamp sunny analyst wrestle fashion main knife start coffee air"
  echo $AGENT_SEED | $BINARY keys add agent --recover

  USER_SEED="fatigue runway knock radio sauce express poem novel will ski various merge dolphin actor immune sea muffin decade pass exclude staff require hazard toe"
  echo $USER_SEED | $BINARY keys add user --recover

  sleep 10
fi

# move binary to docker container
cd $DIR
docker cp "artifacts/$DIR_NAME_SNAKE$WASM_POSTFIX.wasm" "$IMAGE_NAME:/$DIR_NAME_SNAKE$WASM_POSTFIX.wasm"
docker cp "artifacts/cw_rules$WASM_POSTFIX.wasm" "$IMAGE_NAME:/cw_rules$WASM_POSTFIX.wasm"
docker cp "artifacts/cw20_base.wasm" "$IMAGE_NAME:/cw20_base.wasm"

echo "${Cyan}Wasm file: $WASM"
echo "${Cyan}Wasm file: cw_rules$WASM_POSTFIX.wasm"
echo "${Cyan}Wasm file: cw20_base.wasm"

cd $JUNO_DIR

# wait for chain starting before contract storing

# send them some coins
VALIDATOR_ADDR=$($BINARY keys show validator --address)

VALIDATOR_BALANCE=$($BINARY q bank balances $($BINARY keys show validator --address))
echo "${Cyan}Validator :" $VALIDATOR_ADDR "${NoColor}"
echo "${Green}Validator Balance :" $VALIDATOR_BALANCE "${NoColor}"

ALICE_ADDR=$($BINARY keys show alice --address)
BOB_ADDR=$($BINARY keys show bob --address)
OWNER_ADDR=$($BINARY keys show owner --address)
AGENT_ADDR=$($BINARY keys show agent --address)
USER_ADDR=$($BINARY keys show user --address)
echo "${Cyan}Alice :" $ALICE_ADDR "${NoColor}"
echo "${Cyan}Bob :" $BOB_ADDR "${NoColor}"
echo "${Cyan}Owner :" $OWNER_ADDR "${NoColor}"
echo "${Cyan}User :" $USER_ADDR "${NoColor}"
echo "${Cyan}Agent :" $AGENT_ADDR "${NoColor}"

# errors from this point

#$BINARY tx staking create-validator --chain-id $CHAIN_ID --from=validator --fees=0.025juno --pubkey=$VALIDATOR_ADDR --commission-rate=0.1 --amount=100000000ujuno --moniker=vname
#$BINARY gentx validator 15000000STAKE --chain-id $CHAIN_ID
#$BINARY collect-gentxs

echo "${Yellow}Sending funds to users...${NoColor}"

$BINARY tx bank send $VALIDATOR_ADDR $ALICE_ADDR "1$STAKE" --from validator --yes --broadcast-mode block --sign-mode direct --chain-id $CHAIN_ID
$BINARY tx bank send $VALIDATOR_ADDR $BOB_ADDR "1$STAKE" --from validator --yes --broadcast-mode block --sign-mode direct --chain-id $CHAIN_ID
$BINARY tx bank send $VALIDATOR_ADDR $OWNER_ADDR "60000000$STAKE" --from validator --yes --broadcast-mode block --sign-mode direct --chain-id $CHAIN_ID
$BINARY tx bank send $VALIDATOR_ADDR $AGENT_ADDR "2000000$STAKE" --from validator --yes --broadcast-mode block --sign-mode direct --chain-id $CHAIN_ID
$BINARY tx bank send $VALIDATOR_ADDR $USER_ADDR "40000000$STAKE" --from validator --yes --broadcast-mode block --sign-mode direct --chain-id $CHAIN_ID

sleep 2
echo "${Cyan}Funds sent...${NoColor}"

ALICE_BALANCE=$($BINARY q bank balances $($BINARY keys show alice --address))
echo "${Green}Alice Balance :" $ALICE_BALANCE "${NoColor}"
BOB_BALANCE=$($BINARY q bank balances $($BINARY keys show bob --address))
echo "${Green}Bob Balance :" $BOB_BALANCE "${NoColor}"
OWNER_BALANCE=$($BINARY q bank balances $($BINARY keys show owner --address))
echo "${Green}Owner Balance :" $OWNER_BALANCE "${NoColor}"
AGENT_BALANCE=$($BINARY q bank balances $($BINARY keys show agent --address))
echo "${Green}Agent Balance :" $AGENT_BALANCE "${NoColor}"
USER_BALANCE=$($BINARY q bank balances $($BINARY keys show user --address))
echo "${Green}User Balance :" $USER_BALANCE "${NoColor}"

#---------------------------------------------------------------------------
echo "${Yellow}Instantiating smart contracts...${NoColor}"
CODE_ID=$($BINARY tx wasm store /$DIR_NAME_SNAKE$WASM_POSTFIX.wasm --from validator $TXFLAG --output json | jq -r '.logs[0].events[-1].attributes[0].value')
RULES_ID=$($BINARY tx wasm store "/cw_rules$WASM_POSTFIX.wasm" --from validator $TXFLAG --output json | jq -r '.logs[0].events[-1].attributes[0].value')
CW20_ID=$($BINARY tx wasm store "/cw20_base.wasm" --from validator $TXFLAG --output json | jq -r '.logs[0].events[-1].attributes[0].value')

echo "${Cyan}CODE_ID :" $CODE_ID "${NoColor}"
echo "${Cyan}RULES_ID :" $RULES_ID "${NoColor}"
echo "${Cyan}CW20_ID :" $CW20_ID "${NoColor}"

$BINARY tx wasm instantiate $RULES_ID '{}' --from validator --label "cw_rules" $TXFLAG -y --no-admin
RULES_CONTRACT_ADDR=$($BINARY q wasm list-contract-by-code $RULES_ID --output json | jq -r '.contracts[-1]')
echo "${Cyan}RULES_CONTRACT_ADDR :" $RULES_CONTRACT_ADDR "${NoColor}"

INIT_CW20='{"name": "memecoin", "symbol": "meme", "decimals": 4, "initial_balances": [{"address": "'$($BINARY keys show validator -a)'", "amount": "100000"}]}'
$BINARY tx wasm instantiate $CW20_ID "$INIT_CW20" --from validator --label "memecoin" $TXFLAG -y --no-admin
CW20_ADDR=$($BINARY q wasm list-contract-by-code $CW20_ID --output json | jq -r '.contracts[-1]')
echo "${Cyan}CW20_ADDR :" $CW20_ADDR "${NoColor}"

#Croncat
INIT='{"denom":"'$STAKE'","cw_rules_addr":"'$RULES_CONTRACT_ADDR'"}'
$BINARY tx wasm instantiate $CODE_ID "$INIT" --from owner --label "croncat" $TXFLAG -y --no-admin

# get smart contract address
CONTRACT_ADDRESS=$($BINARY query wasm list-contract-by-code $CODE_ID --output json | jq -r '.contracts[-1]')
echo "${Cyan}CONTRACT_ADDRESS :" $CONTRACT_ADDRESS "${NoColor}"
echo "${Cyan}Instantiating smart contracts done!${NoColor}"

#Display all data
echo "${Cyan}"
echo ALICE_ADDR=$ALICE_ADDR
echo BOB_ADDR=$BOB_ADDR
echo OWNER_ADDR=$OWNER_ADDR
echo USER_ADDR=$USER_ADDR
echo AGENT_ADDR=$AGENT_ADDR
echo RULES_CONTRACT_ADDR=$RULES_CONTRACT_ADDR
echo CW20_ADDR=$CW20_ADDR
echo CONTRACT_ADDRESS=$CONTRACT_ADDRESS"${NoColor}"<|MERGE_RESOLUTION|>--- conflicted
+++ resolved
@@ -76,21 +76,11 @@
   done
 }
 
-<<<<<<< HEAD
 flags "$@"
 
-echo $RECREATE_ARTIFACTS
-=======
-if [[ -z "$@" ]]; then
-  usage
-  exit
-else
-  flags "$@"
-fi
 echo "RECREATE_ARTIFACTS " $RECREATE_ARTIFACTS
 echo "RECREATE_CONTAINERS " $RECREATE_CONTAINERS
->>>>>>> b4a8974e
-echo $RECREATE_CONTAINERS
+
 #Recreate artifacts
 if [ $RECREATE_ARTIFACTS == 1 ]; then
   #Remove local artifacts folder
