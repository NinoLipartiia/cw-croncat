use cosmwasm_std::{
    coin, Addr, Api, BankMsg, Binary, Coin, CosmosMsg, Empty, Env, GovMsg, IbcMsg, OverflowError,
    OverflowOperation::Sub, StdError, SubMsgResult, Timestamp, Uint128, Uint64, WasmMsg,
};
use cron_schedule::Schedule;
use cw20::{Cw20CoinVerified, Cw20ExecuteMsg};
use hex::encode;
use schemars::JsonSchema;
use serde::{Deserialize, Serialize};
use sha2::{Digest, Sha256};
use std::str::FromStr;

use crate::{
    error::CoreError,
    traits::{BalancesOperations, FindAndMutate, Intervals, ResultFailed},
};

#[derive(Serialize, Deserialize, Clone, PartialEq, JsonSchema, Debug, Default)]
pub struct GenericBalance {
    pub native: Vec<Coin>,
    pub cw20: Vec<Cw20CoinVerified>,
}

#[derive(Serialize, Deserialize, Clone, Debug, PartialEq, Eq, JsonSchema)]
pub enum AgentStatus {
    // Default for any new agent, if tasks ratio allows
    Active,

    // Default for any new agent, until more tasks come online
    Pending,

    // More tasks are available, agent must checkin to become active
    Nominated,
}

#[derive(Serialize, Deserialize, Clone, Debug, PartialEq, JsonSchema)]
pub struct Agent {
    // Where rewards get transferred
    pub payable_account_id: Addr,

    // accrued reward balance
    pub balance: GenericBalance,

    // stats
    pub total_tasks_executed: u64,

    // Holds slot number of a missed slot.
    // If other agents see an agent miss a slot, they store the missed slot number.
    // If agent does a task later, this number is reset to zero.
    // Example data: 1633890060000000000 or 0
    pub last_missed_slot: u64,

    // Timestamp of when agent first registered
    // Useful for rewarding agents for their patience while they are pending and operating service
    // Agent will be responsible to constantly monitor when it is their turn to join in active agent set (done as part of agent code loops)
    // Example data: 1633890060000000000 or 0
    pub register_start: Timestamp,
}

#[derive(Serialize, Deserialize, Clone, Debug, PartialEq, JsonSchema)]
pub struct AgentResponse {
    // This field doesn't exist in the Agent struct and is the only one that differs
    pub status: AgentStatus,
    pub payable_account_id: Addr,
    pub balance: GenericBalance,
    pub total_tasks_executed: u64,
    pub last_missed_slot: u64,
    pub register_start: Timestamp,
}

/// Defines the spacing of execution
/// NOTE:S
/// - Block Height Based: Once, Immediate, Block
/// - Timestamp Based: Cron
/// - No Epoch support directly, advised to use block heights instead
#[derive(Serialize, Deserialize, Clone, Debug, PartialEq, Eq, JsonSchema)]
pub enum Interval {
    /// For when this is a non-recurring future scheduled TXN
    Once,

    /// The ugly batch schedule type, in case you need to exceed single TXN gas limits, within fewest block(s)
    Immediate,

    /// Allows timing based on block intervals rather than timestamps
    Block(u64),

    /// Crontab Spec String
    Cron(String),
}

#[derive(Serialize, Deserialize, Copy, Clone, Debug, PartialEq, Eq, JsonSchema)]
pub enum Boundary {
    Height {
        start: Option<Uint64>,
        end: Option<Uint64>,
    },
    Time {
        start: Option<Timestamp>,
        end: Option<Timestamp>,
    },
}

#[derive(Serialize, Deserialize, Copy, Clone, Debug, PartialEq, Eq, JsonSchema)]
pub struct BoundaryValidated {
    pub start: Option<u64>,
    pub end: Option<u64>,
}

impl BoundaryValidated {
    pub fn validate_boundary(
        boundary: Option<Boundary>,
        interval: &Interval,
    ) -> Result<Self, CoreError> {
        if let Some(boundary) = boundary {
            match (interval, boundary) {
                (Interval::Cron(_), Boundary::Time { start, end }) => Ok(Self {
                    start: start.map(|start| start.nanos()),
                    end: end.map(|end| end.nanos()),
                }),
                (
                    Interval::Once | Interval::Immediate | Interval::Block(_),
                    Boundary::Height { start, end },
                ) => Ok(Self {
                    start: start.map(Into::into),
                    end: end.map(Into::into),
                }),
                _ => Err(CoreError::InvalidBoundary {}),
            }
        } else {
            Ok(Self {
                start: None,
                end: None,
            })
        }
    }
}

#[derive(
    Debug, PartialEq, Eq, std::hash::Hash, Deserialize, Serialize, Clone, Copy, JsonSchema,
)]
pub enum SlotType {
    Block,
    Cron,
}

#[derive(Serialize, Deserialize, Clone, Debug, PartialEq, Eq, JsonSchema)]
pub struct Rule {
    /// TBD: Interchain query support (See ibc::IbcMsg)
    // pub chain_id: Option<String>,

    /// Account to direct all view calls against
    pub contract_addr: String,

    // NOTE: Only allow static pre-defined query msg
    pub msg: Binary,
}

#[derive(Serialize, Deserialize, Clone, Debug, PartialEq, JsonSchema)]
pub struct Action<T = Empty> {
    // NOTE: Only allow static pre-defined query msg
    /// Supported CosmosMsgs only!
    pub msg: CosmosMsg<T>,

    /// The gas needed to safely process the execute msg
    pub gas_limit: Option<u64>,
}

impl Action {
    // Checking how much native coins sent in this action
    pub fn bank_sent(&self) -> Option<&[Coin]> {
        if let CosmosMsg::Bank(BankMsg::Send { amount, .. }) = &self.msg {
            Some(amount)
        } else {
            None
        }
    }

    // Checking how much cw20 coins sent in this action
    pub fn cw20_sent(&self, api: &dyn Api) -> Option<Cw20CoinVerified> {
        if let CosmosMsg::Wasm(WasmMsg::Execute {
            msg, contract_addr, ..
        }) = &self.msg
        {
            if let Ok(cw20_msg) = cosmwasm_std::from_binary(msg) {
                return match cw20_msg {
                    Cw20ExecuteMsg::Send { amount, .. } => Some(Cw20CoinVerified {
                        // unwraping safe here because we checked it at `is_valid_msg_calculate_usage`
                        address: api.addr_validate(contract_addr).unwrap(),
                        amount,
                    }),
                    Cw20ExecuteMsg::Transfer { amount, .. } => Some(Cw20CoinVerified {
                        address: api.addr_validate(contract_addr).unwrap(),
                        amount,
                    }),
                    _ => None,
                };
            }
        }
        None
    }
}

/// The response required by all rule queries. Bool is needed for croncat, T allows flexible rule engine
pub type RuleResponse<T> = (bool, T);

#[derive(Serialize, Deserialize, Clone, Debug, PartialEq, JsonSchema)]
pub struct Task {
    /// Entity responsible for this task, can change task details
    pub owner_id: Addr,

    /// Scheduling definitions
    pub interval: Interval,
    pub boundary: BoundaryValidated,
    pub funds_withdrawn_recurring: Uint128,

    /// Defines if this task can continue until balance runs out
    pub stop_on_fail: bool,

    /// NOTE: Only tally native balance here, manager can maintain token/balances outside of tasks
    pub total_deposit: GenericBalance,

    pub amount_for_one_task: GenericBalance,

    /// The cosmos message to call, if time or rules are met
    pub actions: Vec<Action>,
    /// A prioritized list of messages that can be chained decision matrix
    /// required to complete before task action
    /// Rules MUST return the ResolverResponse type
    pub rules: Option<Vec<Rule>>,
    // TODO: funds! should we support funds being attached?
}

impl Task {
    /// Get the hash of a task based on parameters
    pub fn to_hash(&self) -> String {
        let message = format!(
            "{:?}{:?}{:?}{:?}{:?}",
            self.owner_id, self.interval, self.boundary, self.actions, self.rules
        );

        let hash = Sha256::digest(message.as_bytes());
        encode(hash)
    }
    /// Get the hash of a task based on parameters
    pub fn to_hash_vec(&self) -> Vec<u8> {
        self.to_hash().into_bytes()
    }

    pub fn verify_enough_balances(&self, recurring: bool) -> Result<(), CoreError> {
        let multiplier = Uint128::from(if recurring { 2u128 } else { 1u128 });

        let task_native_balance_uses = &self.amount_for_one_task.native;
        for coin in task_native_balance_uses {
            if let Some(balance) = self
                .total_deposit
                .native
                .iter()
                .find(|balance| balance.denom == coin.denom)
            {
                if balance.amount < coin.amount * multiplier {
                    return Err(CoreError::NotEnoughNative {
                        denom: coin.denom.clone(),
                        lack: coin.amount * multiplier - balance.amount,
                    });
                }
            } else {
                return Err(CoreError::NotEnoughNative {
                    denom: coin.denom.clone(),
                    lack: coin.amount,
                });
            }
        }
        let task_cw20_balance_uses = &self.amount_for_one_task.cw20;
        for coin in task_cw20_balance_uses {
            if let Some(balance) = self
                .total_deposit
                .cw20
                .iter()
                .find(|balance| balance.address == coin.address)
            {
                if balance.amount < coin.amount * multiplier {
                    return Err(CoreError::NotEnoughCw20 {
                        addr: coin.address.to_string(),
                        lack: coin.amount * multiplier - balance.amount,
                    });
                }
            } else {
                return Err(CoreError::NotEnoughCw20 {
                    addr: coin.address.to_string(),
                    lack: coin.amount,
                });
            }
        }
        Ok(())
    }

    pub fn is_recurring(&self) -> bool {
        matches!(&self.interval, Interval::Cron(_) | Interval::Block(_))
    }

    pub fn contains_send_msg(&self) -> bool {
        let result: bool = self.actions.iter().any(|a| -> bool {
            matches!(
                &a.msg,
                CosmosMsg::Bank(BankMsg::Send {
                    to_address: _,
                    amount: _,
                })
            )
        });
        result
    }

    /// Validate the task actions only use the supported messages
    /// We're iterating over all actions
    /// so it's a great place for calculaing balance usages
    pub fn is_valid_msg_calculate_usage(
        &mut self,
        api: &dyn Api,
        self_addr: &Addr,
        sender: &Addr,
        owner_id: &Addr,
        default_gas: u64,
        native_denom: String,
    ) -> Result<bool, CoreError> {
        // TODO: Chagne to default FALSE, once all messages are covered in tests
        let mut valid = true;
        let mut gas_amount: u64 = 0;
        let amount_for_one_task = &mut self.amount_for_one_task;

        for action in self.actions.iter() {
            // checked for cases, where task creator intentionaly tries to overflow
            gas_amount = gas_amount
                .checked_add(action.gas_limit.unwrap_or(default_gas))
                .ok_or(CoreError::InvalidWasmMsg {})?;
            match &action.msg {
                CosmosMsg::Wasm(WasmMsg::Execute {
                    contract_addr,
                    funds: _,
                    msg,
                }) => {
                    // TODO: Is there any way sender can be "self" creating a malicious task?
                    // cannot be THIS contract id, unless predecessor is owner of THIS contract
                    if contract_addr == self_addr && sender != owner_id {
                        valid = false;
                    }
                    if let Ok(cw20_msg) = cosmwasm_std::from_binary(msg) {
                        match cw20_msg {
                            Cw20ExecuteMsg::Send { amount, .. } if !amount.is_zero() => {
                                amount_for_one_task
                                    .cw20
                                    .find_checked_add(&Cw20CoinVerified {
                                        address: api.addr_validate(contract_addr)?,
                                        amount,
                                    })?
                            }
                            Cw20ExecuteMsg::Transfer { amount, .. } if !amount.is_zero() => {
                                amount_for_one_task
                                    .cw20
                                    .find_checked_add(&Cw20CoinVerified {
                                        address: api.addr_validate(contract_addr)?,
                                        amount,
                                    })?
                            }
                            _ => valid = false,
                        }
                    }
                }
                // TODO: Allow send, as long as coverage of assets is correctly handled
                CosmosMsg::Bank(BankMsg::Send {
                    to_address: _,
                    amount,
                }) => {
                    // Restrict bank msg for time being, so contract doesnt get drained, however could allow an escrow type setup
                    // Do something silly to keep it simple. Ensure they only sent one kind of native token and it's testnet Juno
                    // Remember total_deposit is set in tasks.rs when a task is created, and assigned to info.funds
                    // which is however much was passed in, like 1000000ujunox below:
                    // junod tx wasm execute … … --amount 1000000ujunox
                    if amount.iter().any(|coin| coin.amount.is_zero()) {
                        valid = false;
                    }
                    amount_for_one_task.checked_add_native(amount)?;
                }
                CosmosMsg::Bank(BankMsg::Burn { .. }) => {
                    // Restrict bank msg for time being, so contract doesnt get drained, however could allow an escrow type setup
                    valid = false;
                }
                CosmosMsg::Gov(GovMsg::Vote { .. }) => {
                    // Restrict bank msg for time being, so contract doesnt get drained, however could allow an escrow type setup
                    valid = false;
                }
                // TODO: Setup better support for IBC
                CosmosMsg::Ibc(IbcMsg::Transfer { .. }) => {
                    // Restrict bank msg for time being, so contract doesnt get drained, however could allow an escrow type setup
                    valid = false;
                }
                // TODO: Check authZ messages
                _ => (),
            }
        }
        amount_for_one_task
            .native
            .find_checked_add(&coin(gas_amount as u128, native_denom))?;
        Ok(valid)
    }

    /// Get task gas total
    /// helper for getting total configured gas for this tasks actions
    pub fn to_gas_total(&self) -> u64 {
        let mut gas: u64 = 0;

        // tally all the gases
        for action in self.actions.iter() {
            gas = gas.saturating_add(action.gas_limit.unwrap_or(0));
        }

        gas
    }

    /// Get whether the task is with rules
    pub fn with_rules(&self) -> bool {
        self.rules.is_some() && !self.rules.as_ref().unwrap().is_empty()
    }

    /// Check if given Addr is the owner
    pub fn is_owner(&self, addr: Addr) -> bool {
        self.owner_id == addr
    }
}

impl FindAndMutate<'_, Coin> for Vec<Coin> {
    fn find_checked_add(&mut self, add: &Coin) -> Result<(), CoreError> {
        let token = self.iter_mut().find(|exist| exist.denom == add.denom);
        match token {
            Some(exist) => {
                exist.amount = exist
                    .amount
                    .checked_add(add.amount)
                    .map_err(StdError::overflow)?
            }
            None => self.push(add.clone()),
        }
        Ok(())
    }

    fn find_checked_sub(&mut self, sub: &Coin) -> Result<(), CoreError> {
        let coin = self.iter().position(|exist| exist.denom == sub.denom);
        match coin {
            Some(exist) => {
                match self[exist].amount.cmp(&sub.amount) {
                    std::cmp::Ordering::Less => {
                        return Err(CoreError::Std(StdError::overflow(OverflowError::new(
                            Sub,
                            self[exist].amount,
                            sub.amount,
                        ))))
                    }
                    std::cmp::Ordering::Equal => {
                        self.swap_remove(exist);
                    }
                    std::cmp::Ordering::Greater => self[exist].amount -= sub.amount,
                };
                Ok(())
            }
            None => Err(CoreError::EmptyBalance {}),
        }
    }
}

impl FindAndMutate<'_, Cw20CoinVerified> for Vec<Cw20CoinVerified> {
    fn find_checked_add(&mut self, add: &Cw20CoinVerified) -> Result<(), CoreError> {
        let token = self.iter_mut().find(|exist| exist.address == add.address);
        match token {
            Some(exist) => {
                exist.amount = exist
                    .amount
                    .checked_add(add.amount)
                    .map_err(StdError::overflow)?
            }
            None => self.push(add.clone()),
        }
        Ok(())
    }

    fn find_checked_sub(&mut self, sub: &Cw20CoinVerified) -> Result<(), CoreError> {
        let coin_p = self.iter().position(|exist| exist.address == sub.address);
        match coin_p {
            Some(exist) => {
                match self[exist].amount.cmp(&sub.amount) {
                    std::cmp::Ordering::Less => {
                        return Err(CoreError::Std(StdError::overflow(OverflowError::new(
                            Sub,
                            self[exist].amount,
                            sub.amount,
                        ))))
                    }
                    std::cmp::Ordering::Equal => {
                        self.swap_remove(exist);
                    }
                    std::cmp::Ordering::Greater => self[exist].amount -= sub.amount,
                };
                Ok(())
            }
            None => Err(CoreError::EmptyBalance {}),
        }
    }
}

impl<'a, T, Rhs> BalancesOperations<'a, T, Rhs> for Vec<T>
where
    Rhs: IntoIterator<Item = &'a T>,
    Self: FindAndMutate<'a, T>,
    T: 'a,
{
    fn checked_add_coins(&mut self, add: Rhs) -> Result<(), CoreError> {
        for add_token in add {
            self.find_checked_add(add_token)?;
        }
        Ok(())
    }

    fn checked_sub_coins(&mut self, sub: Rhs) -> Result<(), CoreError> {
        for sub_token in sub {
            self.find_checked_sub(sub_token)?;
        }
        Ok(())
    }
}

impl GenericBalance {
    pub fn checked_add_native(&mut self, add: &[Coin]) -> Result<(), CoreError> {
        self.native.checked_add_coins(add)
    }

    pub fn checked_add_cw20(&mut self, add: &[Cw20CoinVerified]) -> Result<(), CoreError> {
        self.cw20.checked_add_coins(add)
    }

    pub fn checked_sub_native(&mut self, sub: &[Coin]) -> Result<(), CoreError> {
        self.native.checked_sub_coins(sub)
    }

    pub fn checked_sub_cw20(&mut self, sub: &[Cw20CoinVerified]) -> Result<(), CoreError> {
        self.cw20.checked_sub_coins(sub)
    }

    pub fn checked_sub_generic(&mut self, sub: &GenericBalance) -> Result<(), CoreError> {
        self.checked_sub_native(&sub.native)?;
        self.checked_sub_cw20(&sub.cw20)
    }
<<<<<<< HEAD
}

impl ResultFailed for SubMsgResult {
    fn failed(&self) -> bool {
        match self {
            SubMsgResult::Ok(response) => response.events.iter().any(|event| {
                event.attributes.iter().any(|attribute| {
                    event.ty == "reply"
                        && attribute.key == "mode"
                        && attribute.value == "handle_failure"
                })
            }),
            SubMsgResult::Err(_) => true,
        }
    }
}

=======
}

impl ResultFailed for SubMsgResult {
    fn failed(&self) -> bool {
        match self {
            SubMsgResult::Ok(response) => response.events.iter().any(|event| {
                event.attributes.iter().any(|attribute| {
                    event.ty == "reply"
                        && attribute.key == "mode"
                        && attribute.value == "handle_failure"
                })
            }),
            SubMsgResult::Err(_) => true,
        }
    }
}

>>>>>>> 02cf8f62
fn get_next_block_limited(env: &Env, boundary: BoundaryValidated) -> (u64, SlotType) {
    let current_block_height = env.block.height;

    let next_block_height = match boundary.start {
        // shorthand - remove 1 since it adds 1 later
        Some(id) if current_block_height < id => id - 1,
        _ => current_block_height,
    };

    match boundary.end {
        // stop if passed end height
        Some(id) if current_block_height > id => (0, SlotType::Block),

        // we ONLY want to catch if we're passed the end block height
        Some(id) if next_block_height > id => (id, SlotType::Block),

        // immediate needs to return this block + 1
        _ => (next_block_height + 1, SlotType::Block),
    }
}

// So either:
// - Boundary specifies a start/end that block offsets can be computed from
// - Block offset will truncate to specific modulo offsets
fn get_next_block_by_offset(env: &Env, boundary: BoundaryValidated, block: u64) -> (u64, SlotType) {
    let current_block_height = env.block.height;
    let modulo_block = current_block_height.saturating_sub(current_block_height % block) + block;

    let next_block_height = match boundary.start {
        Some(id) if current_block_height < id => {
            let rem = id % block;
            if rem > 0 {
                id.saturating_sub(rem) + block
            } else {
                id
            }
        }
        _ => modulo_block,
    };

    match boundary.end {
        // stop if passed end height
        Some(id) if current_block_height > id => (0, SlotType::Block),

        // we ONLY want to catch if we're passed the end block height
        Some(id) => {
            let end_height = if let Some(rem) = id.checked_rem(block) {
                id.saturating_sub(rem)
            } else {
                id
            };
            (end_height, SlotType::Block)
        }

        None => (next_block_height, SlotType::Block),
    }
}

impl Intervals for Interval {
    fn next(&self, env: &Env, boundary: BoundaryValidated) -> (u64, SlotType) {
        match self {
            // return the first block within a specific range that can be triggered 1 time.
            Interval::Once => get_next_block_limited(env, boundary),
            // return the first block within a specific range that can be triggered immediately, potentially multiple times.
            Interval::Immediate => get_next_block_limited(env, boundary),
            // return the first block within a specific range that can be triggered 1 or more times based on timestamps.
            // Uses crontab spec
            Interval::Cron(crontab) => {
                let current_block_ts: u64 = env.block.time.nanos();
                // TODO: get current timestamp within boundary
                let current_ts = match boundary.start {
                    Some(ts) if current_block_ts < ts => ts,
                    _ => current_block_ts,
                };
                let schedule = Schedule::from_str(crontab.as_str()).unwrap();
                let next_ts = schedule.next_after(&current_ts).unwrap();
                (next_ts, SlotType::Cron)
            }
            // return the block within a specific range that can be triggered 1 or more times based on block heights.
            // Uses block offset (Example: Block(100) will trigger every 100 blocks)
            // So either:
            // - Boundary specifies a start/end that block offsets can be computed from
            // - Block offset will truncate to specific modulo offsets
            Interval::Block(block) => get_next_block_by_offset(env, boundary, *block),
        }
    }

    fn is_valid(&self) -> bool {
        match self {
            Interval::Once => true,
            Interval::Immediate => true,
            Interval::Block(_) => true,
            Interval::Cron(crontab) => {
                let s = Schedule::from_str(crontab);
                s.is_ok()
            }
        }
    }
}

#[cfg(test)]
mod tests {
    use super::*;
    use cosmwasm_std::{coins, testing::mock_dependencies, IbcTimeout, Uint128, VoteOption};
    use hex::ToHex;

    #[test]
    fn is_valid_msg_once_block_based() {
        let mut task = Task {
            funds_withdrawn_recurring: Uint128::zero(),

            owner_id: Addr::unchecked("bob"),
            interval: Interval::Once,
            boundary: BoundaryValidated {
                start: Some(4),
                end: Some(8),
            },
            stop_on_fail: false,
            total_deposit: Default::default(),
            amount_for_one_task: Default::default(),
            actions: vec![Action {
                msg: CosmosMsg::Wasm(WasmMsg::Execute {
                    contract_addr: "alice".to_string(),
                    msg: Binary::from(vec![]),
                    funds: vec![Coin::new(10, "coin")],
                }),
                gas_limit: Some(5),
            }],
            rules: Some(vec![Rule {
                contract_addr: "foo".to_string(),
                msg: Binary("bar".into()),
            }]),
        };
        assert!(task
            .is_valid_msg_calculate_usage(
                &mock_dependencies().api,
                &Addr::unchecked("alice2"),
                &Addr::unchecked("bob"),
                &Addr::unchecked("bob"),
                100,
                "coin".to_string()
            )
            .unwrap());
    }

    #[test]
    fn is_valid_msg_once_time_based() {
        let mut task = Task {
            funds_withdrawn_recurring: Uint128::zero(),

            owner_id: Addr::unchecked("bob"),
            interval: Interval::Once,
            boundary: BoundaryValidated {
                start: Some(1_000_000_000),
                end: Some(2_000_000_000),
            },
            stop_on_fail: false,
            total_deposit: Default::default(),
            amount_for_one_task: Default::default(),
            actions: vec![Action {
                msg: CosmosMsg::Wasm(WasmMsg::Execute {
                    contract_addr: "alice".to_string(),
                    msg: Binary::from(vec![]),
                    funds: vec![Coin::new(10, "coin")],
                }),
                gas_limit: Some(5),
            }],
            rules: Some(vec![Rule {
                contract_addr: "foo".to_string(),
                msg: Binary("bar".into()),
            }]),
        };
        assert!(task
            .is_valid_msg_calculate_usage(
                &mock_dependencies().api,
                &Addr::unchecked("alice2"),
                &Addr::unchecked("bob"),
                &Addr::unchecked("bob"),
                100,
                "coin".to_string()
            )
            .unwrap());
    }

    #[test]
    fn is_valid_msg_recurring() {
        let mut task = Task {
            funds_withdrawn_recurring: Uint128::zero(),

            owner_id: Addr::unchecked("bob"),
            interval: Interval::Block(10),
            boundary: BoundaryValidated {
                start: None,
                end: None,
            },
            stop_on_fail: false,
            total_deposit: Default::default(),
            amount_for_one_task: Default::default(),
            actions: vec![Action {
                msg: CosmosMsg::Wasm(WasmMsg::Execute {
                    contract_addr: "alice".to_string(),
                    msg: Binary::from(vec![]),
                    funds: vec![Coin::new(10, "coin")],
                }),
                gas_limit: Some(5),
            }],
            rules: Some(vec![Rule {
                contract_addr: "foo".to_string(),
                msg: Binary("bar".into()),
            }]),
        };
        assert!(task
            .is_valid_msg_calculate_usage(
                &mock_dependencies().api,
                &Addr::unchecked("alice2"),
                &Addr::unchecked("bob"),
                &Addr::unchecked("bob"),
                100,
                "coin".to_string()
            )
            .unwrap());
    }

    #[test]
    fn is_valid_msg_wrong_account() {
        // Cannot create a task to execute on the cron manager when not the owner
        let mut task = Task {
            funds_withdrawn_recurring: Uint128::zero(),

            owner_id: Addr::unchecked("alice"),
            interval: Interval::Block(5),
            boundary: BoundaryValidated {
                start: Some(4),
                end: None,
            },
            stop_on_fail: false,
            total_deposit: Default::default(),
            amount_for_one_task: Default::default(),
            actions: vec![Action {
                msg: CosmosMsg::Wasm(WasmMsg::Execute {
                    contract_addr: "alice".to_string(),
                    msg: Binary::from(vec![]),
                    funds: vec![Coin::new(10, "coin")],
                }),
                gas_limit: Some(5),
            }],
            rules: Some(vec![Rule {
                contract_addr: "foo".to_string(),
                msg: Binary("bar".into()),
            }]),
        };
        assert!(!task
            .is_valid_msg_calculate_usage(
                &mock_dependencies().api,
                &Addr::unchecked("alice"),
                &Addr::unchecked("sender"),
                &Addr::unchecked("bob"),
                100,
                "coin".to_string()
            )
            .unwrap());
    }

    #[test]
    fn is_valid_msg_vote() {
        // A task with CosmosMsg::Gov Vote should return false
        let mut task = Task {
            funds_withdrawn_recurring: Uint128::zero(),

            owner_id: Addr::unchecked("bob"),
            interval: Interval::Block(5),
            boundary: BoundaryValidated {
                start: Some(4),
                end: None,
            },
            stop_on_fail: false,
            total_deposit: Default::default(),
            amount_for_one_task: Default::default(),
            actions: vec![Action {
                msg: CosmosMsg::Gov(GovMsg::Vote {
                    proposal_id: 0,
                    vote: VoteOption::Yes,
                }),
                gas_limit: Some(5),
            }],
            rules: Some(vec![Rule {
                contract_addr: "foo".to_string(),
                msg: Binary("bar".into()),
            }]),
        };
        assert!(!task
            .is_valid_msg_calculate_usage(
                &mock_dependencies().api,
                &Addr::unchecked("alice"),
                &Addr::unchecked("sender"),
                &Addr::unchecked("bob"),
                100,
                "coin".to_string()
            )
            .unwrap());
    }

    #[test]
    fn is_valid_msg_transfer() {
        // A task with CosmosMsg::Ibc Transfer should return false
        let mut task = Task {
            funds_withdrawn_recurring: Uint128::zero(),

            owner_id: Addr::unchecked("bob"),
            interval: Interval::Block(5),
            boundary: BoundaryValidated {
                start: Some(4),
                end: None,
            },
            stop_on_fail: false,
            total_deposit: Default::default(),
            amount_for_one_task: Default::default(),
            actions: vec![Action {
                msg: CosmosMsg::Ibc(IbcMsg::Transfer {
                    channel_id: "id".to_string(),
                    to_address: "address".to_string(),
                    amount: Coin::new(10, "coin"),
                    timeout: IbcTimeout::with_timestamp(Timestamp::from_nanos(1_000_000_000)),
                }),
                gas_limit: Some(5),
            }],
            rules: Some(vec![Rule {
                contract_addr: "foo".to_string(),
                msg: Binary("bar".into()),
            }]),
        };
        assert!(!task
            .is_valid_msg_calculate_usage(
                &mock_dependencies().api,
                &Addr::unchecked("alice"),
                &Addr::unchecked("sender"),
                &Addr::unchecked("bob"),
                100,
                "coin".to_string()
            )
            .unwrap());
    }

    #[test]
    fn is_valid_msg_burn() {
        // A task with CosmosMsg::Bank Burn should return false
        let mut task = Task {
            funds_withdrawn_recurring: Uint128::zero(),

            owner_id: Addr::unchecked("bob"),
            interval: Interval::Block(5),
            boundary: BoundaryValidated {
                start: Some(4),
                end: None,
            },
            stop_on_fail: false,
            total_deposit: Default::default(),
            amount_for_one_task: Default::default(),
            actions: vec![Action {
                msg: CosmosMsg::Bank(BankMsg::Burn {
                    amount: vec![Coin::new(10, "coin")],
                }),
                gas_limit: Some(5),
            }],
            rules: Some(vec![Rule {
                contract_addr: "foo".to_string(),
                msg: Binary("bar".into()),
            }]),
        };
        assert!(!task
            .is_valid_msg_calculate_usage(
                mock_dependencies().as_ref().api,
                &Addr::unchecked("alice"),
                &Addr::unchecked("sender"),
                &Addr::unchecked("bob"),
                100,
                "coin".to_string()
            )
            .unwrap());
    }

    #[test]
    fn is_valid_msg_send_doesnt_fail() {
        // A task with CosmosMsg::Bank Send should return true
        let mut task = Task {
            funds_withdrawn_recurring: Uint128::zero(),

            owner_id: Addr::unchecked("bob"),
            interval: Interval::Block(5),
            boundary: BoundaryValidated {
                start: Some(4),
                end: None,
            },
            stop_on_fail: false,
            total_deposit: Default::default(),
            amount_for_one_task: Default::default(),
            actions: vec![Action {
                msg: CosmosMsg::Bank(BankMsg::Send {
                    to_address: "address".to_string(),
                    amount: vec![Coin::new(10, "coin")],
                }),
                gas_limit: Some(5),
            }],
            rules: Some(vec![Rule {
                contract_addr: "foo".to_string(),
                msg: Binary("bar".into()),
            }]),
        };
        assert!(task
            .is_valid_msg_calculate_usage(
                mock_dependencies().as_ref().api,
                &Addr::unchecked("alice"),
                &Addr::unchecked("sender"),
                &Addr::unchecked("bob"),
                100,
                "coin".to_string()
            )
            .unwrap());
    }

    #[test]
    fn is_valid_msg_send_should_success() {
        // A task with CosmosMsg::Bank Send should return false
        let mut task = Task {
            funds_withdrawn_recurring: Uint128::zero(),

            owner_id: Addr::unchecked("bob"),
            interval: Interval::Block(1),
            boundary: BoundaryValidated {
                start: Some(4),
                end: None,
            },
            stop_on_fail: false,
            total_deposit: GenericBalance {
                native: coins(10, "atom"),
                cw20: Default::default(),
            },
            amount_for_one_task: Default::default(),
            actions: vec![Action {
                msg: CosmosMsg::Bank(BankMsg::Send {
                    to_address: "address".to_string(),
                    amount: vec![Coin::new(10, "atom")],
                }),
                gas_limit: Some(5),
            }],
            rules: Some(vec![Rule {
                contract_addr: "foo".to_string(),
                msg: Binary("bar".into()),
            }]),
        };
        assert!(task
            .is_valid_msg_calculate_usage(
                mock_dependencies().as_ref().api,
                &Addr::unchecked("alice"),
                &Addr::unchecked("sender"),
                &Addr::unchecked("bob"),
                100,
                "atom".to_string()
            )
            .unwrap());
    }

    #[test]
    fn test_add_tokens() {
        let mut coins: GenericBalance = GenericBalance::default();

        // Adding zero doesn't change the state
        let add_zero: Vec<Coin> = vec![];
        coins.checked_add_native(&add_zero).unwrap();
        assert!(coins.native.is_empty());
        assert!(coins.cw20.is_empty());

        // Check that we can add native coin for the first time
        let add_native = vec![Coin::new(10, "native")];
        coins.checked_add_native(&add_native).unwrap();
        assert_eq!(coins.native.len(), 1);
        assert_eq!(coins.native, add_native);
        assert!(coins.cw20.is_empty());

        // Check that we can add the same native coin again
        let add_native = vec![Coin::new(20, "native")];
        coins.checked_add_native(&add_native).unwrap();
        assert_eq!(coins.native.len(), 1);
        assert_eq!(coins.native, vec![Coin::new(30, "native")]);
        assert!(coins.cw20.is_empty());

        // Check that we can add a coin for the first time
        let cw20 = Cw20CoinVerified {
            address: Addr::unchecked("cw20"),
            amount: (1000_u128).into(),
        };
        let add_cw20: Vec<Cw20CoinVerified> = vec![cw20.clone()];
        coins.checked_add_cw20(&add_cw20).unwrap();
        assert_eq!(coins.native.len(), 1);
        assert_eq!(coins.native, vec![Coin::new(30, "native")]);
        assert_eq!(coins.cw20.len(), 1);
        assert_eq!(coins.cw20[0], cw20);

        // Check that we can add the same coin again
        let cw20 = Cw20CoinVerified {
            address: Addr::unchecked("cw20"),
            amount: (2000_u128).into(),
        };
        let add_cw20: Vec<Cw20CoinVerified> = vec![cw20];
        coins.checked_add_cw20(&add_cw20).unwrap();
        assert_eq!(coins.native.len(), 1);
        assert_eq!(coins.native, vec![Coin::new(30, "native")]);
        assert_eq!(coins.cw20.len(), 1);
        let cw20_result = Cw20CoinVerified {
            address: Addr::unchecked("cw20"),
            amount: (3000_u128).into(),
        };
        assert_eq!(coins.cw20[0], cw20_result);
    }

    #[test]
    fn test_add_tokens_overflow_native() {
        let mut coins: GenericBalance = GenericBalance::default();
        // Adding one coin
        let add_native = vec![Coin::new(1, "native")];
        coins.checked_add_native(&add_native).unwrap();

        // Adding u128::MAX amount should fail
        let add_max = vec![Coin::new(u128::MAX, "native")];
        let err = coins.checked_add_native(&add_max).unwrap_err();
        assert!(matches!(err, CoreError::Std(StdError::Overflow { .. })))
    }

    #[test]
    fn test_add_tokens_overflow_cw20() {
        let mut coins: GenericBalance = GenericBalance::default();
        // Adding one coin
        let cw20 = Cw20CoinVerified {
            address: Addr::unchecked("cw20"),
            amount: (1_u128).into(),
        };
        let add_cw20 = vec![cw20];
        coins.checked_add_cw20(&add_cw20).unwrap();

        // Adding u128::MAX amount should fail
        let cw20_max = Cw20CoinVerified {
            address: Addr::unchecked("cw20"),
            amount: u128::MAX.into(),
        };
        let add_max: Vec<Cw20CoinVerified> = vec![cw20_max];
        let err = coins.checked_add_cw20(&add_max).unwrap_err();
        assert!(matches!(err, CoreError::Std(StdError::Overflow { .. })))
    }

    #[test]
    fn test_minus_tokens() {
        let mut coins: GenericBalance = GenericBalance::default();

        // Adding some native and cw20 tokens
        let add_native = vec![Coin::new(100, "native")];
        coins.checked_add_native(&add_native).unwrap();

        let cw20 = Cw20CoinVerified {
            address: Addr::unchecked("cw20"),
            amount: (100_u128).into(),
        };
        let add_cw20 = vec![cw20];
        coins.checked_add_cw20(&add_cw20).unwrap();

        // Check subtraction of native token
        let minus_native = vec![Coin::new(10, "native")];
        coins.checked_sub_native(&minus_native).unwrap();
        assert_eq!(coins.native, vec![Coin::new(90, "native")]);

        // Check subtraction of cw20
        let cw20 = Cw20CoinVerified {
            address: Addr::unchecked("cw20"),
            amount: (20_u128).into(),
        };
        let minus_cw20 = vec![cw20];
        coins.checked_sub_cw20(&minus_cw20).unwrap();
        let cw20_result = Cw20CoinVerified {
            address: Addr::unchecked("cw20"),
            amount: (80_u128).into(),
        };
        assert_eq!(coins.cw20[0], cw20_result);
    }

    #[test]
    fn test_minus_tokens_overflow_native() {
        let mut coins: GenericBalance = GenericBalance::default();

        // Adding some native tokens
        let add_native = vec![Coin::new(100, "native")];
        coins.checked_add_native(&add_native).unwrap();

        // Substracting more than added should fail
        let minus_native = vec![Coin::new(101, "native")];
        let err = coins.checked_sub_native(&minus_native).unwrap_err();

        assert!(matches!(err, CoreError::Std(StdError::Overflow { .. })))
    }

    #[test]
    fn test_minus_tokens_overflow_cw20() {
        let mut coins: GenericBalance = GenericBalance::default();

        // Adding some cw20 tokens
        let cw20 = Cw20CoinVerified {
            address: Addr::unchecked("cw20"),
            amount: (100_u128).into(),
        };
        let add_cw20 = vec![cw20];
        coins.checked_add_cw20(&add_cw20).unwrap();

        // Substracting more than added should fail
        let cw20 = Cw20CoinVerified {
            address: Addr::unchecked("cw20"),
            amount: (101_u128).into(),
        };
        let minus_cw20 = vec![cw20];
        let err = coins.checked_sub_cw20(&minus_cw20).unwrap_err();

        assert!(matches!(err, CoreError::Std(StdError::Overflow { .. })))
    }

    #[test]
    fn hashing() {
        let task = Task {
            funds_withdrawn_recurring: Uint128::zero(),
            owner_id: Addr::unchecked("bob"),
            interval: Interval::Block(5),
            boundary: BoundaryValidated {
                start: Some(4),
                end: None,
            },
            stop_on_fail: false,
            total_deposit: Default::default(),
            amount_for_one_task: Default::default(),
            actions: vec![Action {
                msg: CosmosMsg::Wasm(WasmMsg::ClearAdmin {
                    contract_addr: "alice".to_string(),
                }),
                gas_limit: Some(5),
            }],
            rules: Some(vec![Rule {
                contract_addr: "foo".to_string(),
                msg: Binary("bar".into()),
            }]),
        };

        let message = format!(
            "{:?}{:?}{:?}{:?}{:?}",
            task.owner_id, task.interval, task.boundary, task.actions, task.rules
        );

        let hash = Sha256::digest(message.as_bytes());

        let encoded: String = hash.encode_hex();
        let bytes = encoded.as_bytes();

        // Tests
        assert_eq!(encoded, task.to_hash());
        assert_eq!(bytes, task.to_hash_vec());
    }
}<|MERGE_RESOLUTION|>--- conflicted
+++ resolved
@@ -548,7 +548,6 @@
         self.checked_sub_native(&sub.native)?;
         self.checked_sub_cw20(&sub.cw20)
     }
-<<<<<<< HEAD
 }
 
 impl ResultFailed for SubMsgResult {
@@ -566,25 +565,6 @@
     }
 }
 
-=======
-}
-
-impl ResultFailed for SubMsgResult {
-    fn failed(&self) -> bool {
-        match self {
-            SubMsgResult::Ok(response) => response.events.iter().any(|event| {
-                event.attributes.iter().any(|attribute| {
-                    event.ty == "reply"
-                        && attribute.key == "mode"
-                        && attribute.value == "handle_failure"
-                })
-            }),
-            SubMsgResult::Err(_) => true,
-        }
-    }
-}
-
->>>>>>> 02cf8f62
 fn get_next_block_limited(env: &Env, boundary: BoundaryValidated) -> (u64, SlotType) {
     let current_block_height = env.block.height;
 
