# Build results
**/target

# Cargo+Git helper file (https://github.com/rust-lang/cargo/blob/0.44.1/src/cargo/sources/git/utils.rs#L320-L327)
.cargo-ok

# Text file backups
**/*.rs.bk

# macOS
.DS_Store

# IDEs
*.iml
.idea
.editorconfig

**/node_modules

**/artifacts

.lock
.yarn-error.log

# Gas reports
gas_reports/

<<<<<<< HEAD
# tarpaulin cache
tmp/
=======
# codecov xml output
cobertura.xml
>>>>>>> 120a9425
<|MERGE_RESOLUTION|>--- conflicted
+++ resolved
@@ -25,10 +25,9 @@
 # Gas reports
 gas_reports/
 
-<<<<<<< HEAD
 # tarpaulin cache
 tmp/
-=======
+
 # codecov xml output
 cobertura.xml
->>>>>>> 120a9425
+default_*