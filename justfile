set export
lint:
	cargo fmt --all && cargo clippy -- -D warnings
test:
	#!/bin/bash
	cargo test -- --nocapture 

build:
	#!/bin/bash
	set -e
	export RUSTFLAGS='-C link-arg=-s'
	cargo build --release --lib --target wasm32-unknown-unknown
deploy:
	#!/bin/bash
	chmod +x ./scripts/testnet/deploy.sh
	./scripts/testnet/deploy.sh -w # only wasm update
deploy-local:
	#!/bin/bash
	chmod +x ./scripts/local/deploy.sh
	./scripts/local/deploy.sh -w # only wasm update

deploy-local-reset:
	#!/bin/bash
	chmod +x ./scripts/local/deploy.sh
	./scripts/local/deploy.sh -w  -c #  wasm update & container update

optimize:
	docker run --rm -v "$(pwd)":/code \
		--mount type=volume,source="$(basename "$(pwd)")_cache",target=/code/target \
		--mount type=volume,source=registry_cache,target=/usr/local/cargo/registry \
		--platform linux/amd64 \
		cosmwasm/workspace-optimizer:0.12.10

gen-schema:
<<<<<<< HEAD
	./scripts/schema.sh
=======
	./scripts/schema.sh

gen-typescript:
	yarn --cwd ./typescript install --frozen-lockfile
	yarn --cwd ./typescript build
	yarn --cwd ./typescript codegen
>>>>>>> 0a05a40b
<|MERGE_RESOLUTION|>--- conflicted
+++ resolved
@@ -32,13 +32,9 @@
 		cosmwasm/workspace-optimizer:0.12.10
 
 gen-schema:
-<<<<<<< HEAD
-	./scripts/schema.sh
-=======
 	./scripts/schema.sh
 
 gen-typescript:
 	yarn --cwd ./typescript install --frozen-lockfile
 	yarn --cwd ./typescript build
-	yarn --cwd ./typescript codegen
->>>>>>> 0a05a40b
+	yarn --cwd ./typescript codegen