set export
lint:
	cargo fmt --all && cargo clippy -- -D warnings
test:
	#!/bin/bash
	cargo test -- --nocapture 

build:
	#!/bin/bash
	set -e
	export RUSTFLAGS='-C link-arg=-s'
	cargo build --release --lib --target wasm32-unknown-unknown
deploy:
	#!/bin/bash
	chmod +x ./scripts/testnet/deploy.sh
	./scripts/testnet/deploy.sh -w # only wasm uodate
deploy-local:
	#!/bin/bash
	chmod +x ./scripts/local/deploy.sh
	./scripts/local/deploy.sh -w # only wasm update

deploy-local-reset:
	#!/bin/bash
	chmod +x ./scripts/local/deploy.sh
	./scripts/local/deploy.sh -w  -c #  wasm update & container update

optimize:
	docker run --rm -v "$(pwd)":/code \
		--mount type=volume,source="$(basename "$(pwd)")_cache",target=/code/target \
		--mount type=volume,source=registry_cache,target=/usr/local/cargo/registry \
		--platform linux/amd64 \
		cosmwasm/workspace-optimizer:0.12.10

<<<<<<< HEAD
schema:
	./scripts/schema.sh
	
=======
gen-schema:
	chmod +x ./scripts/schema.sh
	./scripts/schema.sh

gen-typescript:
	yarn --cwd ./typescript install --frozen-lockfile
	yarn --cwd ./typescript build
	yarn --cwd ./typescript codegen
>>>>>>> 394bb565
<|MERGE_RESOLUTION|>--- conflicted
+++ resolved
@@ -13,7 +13,7 @@
 deploy:
 	#!/bin/bash
 	chmod +x ./scripts/testnet/deploy.sh
-	./scripts/testnet/deploy.sh -w # only wasm uodate
+	./scripts/testnet/deploy.sh -w # only wasm update
 deploy-local:
 	#!/bin/bash
 	chmod +x ./scripts/local/deploy.sh
@@ -31,17 +31,10 @@
 		--platform linux/amd64 \
 		cosmwasm/workspace-optimizer:0.12.10
 
-<<<<<<< HEAD
-schema:
-	./scripts/schema.sh
-	
-=======
 gen-schema:
-	chmod +x ./scripts/schema.sh
 	./scripts/schema.sh
 
 gen-typescript:
 	yarn --cwd ./typescript install --frozen-lockfile
 	yarn --cwd ./typescript build
-	yarn --cwd ./typescript codegen
->>>>>>> 394bb565
+	yarn --cwd ./typescript codegen