# This file is automatically @generated by Cargo.
# It is not intended for manual editing.
version = 3

[[package]]
name = "ahash"
version = "0.7.6"
source = "registry+https://github.com/rust-lang/crates.io-index"
checksum = "fcb51a0695d8f838b1ee009b3fbf66bda078cd64590202a864a8f3e8c4315c47"
dependencies = [
 "getrandom",
 "once_cell",
 "version_check",
]

[[package]]
name = "anyhow"
version = "1.0.68"
source = "registry+https://github.com/rust-lang/crates.io-index"
checksum = "2cb2f989d18dd141ab8ae82f64d1a8cdd37e0840f73a406896cf5e99502fab61"

[[package]]
name = "base16ct"
version = "0.1.1"
source = "registry+https://github.com/rust-lang/crates.io-index"
checksum = "349a06037c7bf932dd7e7d1f653678b2038b9ad46a74102f1fc7bd7872678cce"

[[package]]
name = "base64"
version = "0.13.1"
source = "registry+https://github.com/rust-lang/crates.io-index"
checksum = "9e1b586273c5702936fe7b7d6896644d8be71e6314cfe09d3167c95f712589e8"

[[package]]
name = "base64ct"
version = "1.5.3"
source = "registry+https://github.com/rust-lang/crates.io-index"
checksum = "b645a089122eccb6111b4f81cbc1a49f5900ac4666bb93ac027feaecf15607bf"

[[package]]
name = "block-buffer"
version = "0.9.0"
source = "registry+https://github.com/rust-lang/crates.io-index"
checksum = "4152116fd6e9dadb291ae18fc1ec3575ed6d84c29642d97890f4b4a3417297e4"
dependencies = [
 "generic-array",
]

[[package]]
name = "block-buffer"
version = "0.10.3"
source = "registry+https://github.com/rust-lang/crates.io-index"
checksum = "69cce20737498f97b993470a6e536b8523f0af7892a4f928cceb1ac5e52ebe7e"
dependencies = [
 "generic-array",
]

[[package]]
name = "byteorder"
version = "1.4.3"
source = "registry+https://github.com/rust-lang/crates.io-index"
checksum = "14c189c53d098945499cdfa7ecc63567cf3886b3332b312a5b4585d8d3a6a610"

[[package]]
name = "bytes"
version = "1.3.0"
source = "registry+https://github.com/rust-lang/crates.io-index"
checksum = "dfb24e866b15a1af2a1b663f10c6b6b8f397a84aadb828f12e5b289ec23a3a3c"

[[package]]
name = "cfg-if"
version = "1.0.0"
source = "registry+https://github.com/rust-lang/crates.io-index"
checksum = "baf1de4339761588bc0619e3cbc0120ee582ebb74b53b4efbf79117bd2da40fd"

[[package]]
name = "const-oid"
version = "0.9.1"
source = "registry+https://github.com/rust-lang/crates.io-index"
checksum = "cec318a675afcb6a1ea1d4340e2d377e56e47c266f28043ceccbf4412ddfdd3b"

[[package]]
name = "cosmwasm-crypto"
version = "1.1.9"
source = "registry+https://github.com/rust-lang/crates.io-index"
checksum = "227315dc11f0bb22a273d0c43d3ba8ef52041c42cf959f09045388a89c57e661"
dependencies = [
 "digest 0.10.6",
 "ed25519-zebra",
 "k256",
 "rand_core 0.6.4",
 "thiserror",
]

[[package]]
name = "cosmwasm-derive"
version = "1.1.9"
source = "registry+https://github.com/rust-lang/crates.io-index"
checksum = "6fca30d51f7e5fbfa6440d8b10d7df0231bdf77e97fd3fe5d0cb79cc4822e50c"
dependencies = [
 "syn",
]

[[package]]
name = "cosmwasm-schema"
version = "1.1.9"
source = "registry+https://github.com/rust-lang/crates.io-index"
checksum = "04135971e2c3b867eb793ca4e832543c077dbf72edaef7672699190f8fcdb619"
dependencies = [
 "cosmwasm-schema-derive",
 "schemars",
 "serde",
 "serde_json",
 "thiserror",
]

[[package]]
name = "cosmwasm-schema-derive"
version = "1.1.9"
source = "registry+https://github.com/rust-lang/crates.io-index"
checksum = "a06c8f516a13ae481016aa35f0b5c4652459e8aee65b15b6fb51547a07cea5a0"
dependencies = [
 "proc-macro2",
 "quote",
 "syn",
]

[[package]]
name = "cosmwasm-std"
version = "1.1.9"
source = "registry+https://github.com/rust-lang/crates.io-index"
checksum = "b13d5a84d15cf7be17dc249a21588cdb0f7ef308907c50ce2723316a7d79c3dc"
dependencies = [
 "base64",
 "cosmwasm-crypto",
 "cosmwasm-derive",
 "derivative",
 "forward_ref",
 "hex",
 "schemars",
 "serde",
 "serde-json-wasm",
 "thiserror",
 "uint",
]

[[package]]
name = "cosmwasm-storage"
version = "1.1.9"
source = "registry+https://github.com/rust-lang/crates.io-index"
checksum = "9162c3f85412914d5be2ee650ebdbf11b08e5e9acdebcf4dc03608fb01cf9676"
dependencies = [
 "cosmwasm-std",
 "serde",
]

[[package]]
name = "cpufeatures"
version = "0.2.5"
source = "registry+https://github.com/rust-lang/crates.io-index"
checksum = "28d997bd5e24a5928dd43e46dc529867e207907fe0b239c3477d924f7f2ca320"
dependencies = [
 "libc",
]

[[package]]
name = "croncat-agents"
version = "0.1.0"
dependencies = [
 "cosmwasm-schema",
 "cosmwasm-std",
 "croncat-sdk-core",
 "thiserror",
]

[[package]]
name = "croncat-balances"
version = "0.1.0"
dependencies = [
 "cosmwasm-schema",
 "cosmwasm-std",
 "cw-multi-test",
 "cw-utils 0.16.0",
 "cw2 0.16.0",
 "cw20 0.16.0",
 "cw20-base 0.16.0",
 "mod-sdk",
]

[[package]]
name = "croncat-manager"
version = "0.1.0"
dependencies = [
 "anyhow",
 "cosmwasm-schema",
 "cosmwasm-std",
 "croncat-sdk-core",
 "cw-multi-test",
 "cw-storage-plus 0.16.0",
 "cw2",
 "cw20",
 "cw20-base",
 "thiserror",
]

[[package]]
name = "croncat-sdk-agents"
version = "0.1.0"

[[package]]
name = "croncat-sdk-config"
version = "0.1.0"
dependencies = [
 "cosmwasm-schema",
 "cosmwasm-std",
]

[[package]]
name = "croncat-sdk-core"
version = "0.1.0"
dependencies = [
 "cosmwasm-schema",
 "cosmwasm-std",
 "cw20",
 "thiserror",
]

[[package]]
name = "croncat-sdk-tasks"
version = "0.1.0"

[[package]]
name = "croncat-tasks"
version = "0.1.0"
dependencies = [
 "cosmwasm-schema",
 "cosmwasm-std",
 "thiserror",
]

[[package]]
name = "crunchy"
version = "0.2.2"
source = "registry+https://github.com/rust-lang/crates.io-index"
checksum = "7a81dae078cea95a014a339291cec439d2f232ebe854a9d672b796c6afafa9b7"

[[package]]
name = "crypto-bigint"
version = "0.4.9"
source = "registry+https://github.com/rust-lang/crates.io-index"
checksum = "ef2b4b23cddf68b89b8f8069890e8c270d54e2d5fe1b143820234805e4cb17ef"
dependencies = [
 "generic-array",
 "rand_core 0.6.4",
 "subtle",
 "zeroize",
]

[[package]]
name = "crypto-common"
version = "0.1.6"
source = "registry+https://github.com/rust-lang/crates.io-index"
checksum = "1bfb12502f3fc46cca1bb51ac28df9d618d813cdc3d2f25b9fe775a34af26bb3"
dependencies = [
 "generic-array",
 "typenum",
]

[[package]]
name = "curve25519-dalek"
version = "3.2.0"
source = "registry+https://github.com/rust-lang/crates.io-index"
checksum = "0b9fdf9972b2bd6af2d913799d9ebc165ea4d2e65878e329d9c6b372c4491b61"
dependencies = [
 "byteorder",
 "digest 0.9.0",
 "rand_core 0.5.1",
 "subtle",
 "zeroize",
]

[[package]]
<<<<<<< HEAD
=======
name = "cw-controllers"
version = "0.13.4"
source = "registry+https://github.com/rust-lang/crates.io-index"
checksum = "4f0bc6019b4d3d81e11f5c384bcce7173e2210bd654d75c6c9668e12cca05dfa"
dependencies = [
 "cosmwasm-std",
 "cw-storage-plus 0.13.4",
 "cw-utils 0.13.4",
 "schemars",
 "serde",
 "thiserror",
]

[[package]]
name = "cw-controllers"
version = "0.16.0"
source = "registry+https://github.com/rust-lang/crates.io-index"
checksum = "24bd6738c3fd59c87d2f84911c1cad1e4f2d1c58ecaa6e52549b4f78f4ed6f07"
dependencies = [
 "cosmwasm-schema",
 "cosmwasm-std",
 "cw-storage-plus 0.16.0",
 "cw-utils 0.16.0",
 "schemars",
 "serde",
 "thiserror",
]

[[package]]
name = "cw-core"
version = "0.1.0"
source = "git+https://github.com/DA0-DA0/dao-contracts.git?tag=v1.0.0#e531c760a5d057329afd98d62567aaa4dca2c96f"
dependencies = [
 "cosmwasm-std",
 "cosmwasm-storage",
 "cw-core-interface",
 "cw-core-macros",
 "cw-paginate 0.1.0",
 "cw-storage-plus 0.13.4",
 "cw-utils 0.13.4",
 "cw2 0.13.4",
 "cw20 0.13.4",
 "cw721 0.13.4",
 "schemars",
 "serde",
 "thiserror",
]

[[package]]
name = "cw-core-interface"
version = "0.1.0"
source = "git+https://github.com/DA0-DA0/dao-contracts.git?tag=v1.0.0#e531c760a5d057329afd98d62567aaa4dca2c96f"
dependencies = [
 "cosmwasm-std",
 "cw-core-macros",
 "cw2 0.13.4",
 "schemars",
 "serde",
]

[[package]]
name = "cw-core-macros"
version = "0.1.0"
source = "git+https://github.com/DA0-DA0/dao-contracts.git?tag=v1.0.0#e531c760a5d057329afd98d62567aaa4dca2c96f"
dependencies = [
 "proc-macro2",
 "quote",
 "syn",
]

[[package]]
name = "cw-denom"
version = "2.0.1"
source = "git+https://github.com/DA0-DA0/dao-contracts#1a1a151f50e6e7e103eb8f220f5a5516622e5bb0"
dependencies = [
 "cosmwasm-schema",
 "cosmwasm-std",
 "cw20 0.16.0",
 "thiserror",
]

[[package]]
name = "cw-hooks"
version = "2.0.1"
source = "git+https://github.com/DA0-DA0/dao-contracts#1a1a151f50e6e7e103eb8f220f5a5516622e5bb0"
dependencies = [
 "cosmwasm-schema",
 "cosmwasm-std",
 "cw-storage-plus 0.16.0",
 "thiserror",
]

[[package]]
>>>>>>> df7fd795
name = "cw-multi-test"
version = "0.16.2"
source = "registry+https://github.com/rust-lang/crates.io-index"
checksum = "c2eb84554bbfa6b66736abcd6a9bfdf237ee0ecb83910f746dff7f799093c80a"
dependencies = [
 "anyhow",
 "cosmwasm-std",
 "cw-storage-plus 1.0.1",
<<<<<<< HEAD
 "cw-utils",
=======
 "cw-utils 1.0.1",
>>>>>>> df7fd795
 "derivative",
 "itertools",
 "k256",
 "prost",
 "schemars",
 "serde",
 "thiserror",
]

[[package]]
<<<<<<< HEAD
=======
name = "cw-ownable"
version = "0.3.0"
source = "git+https://github.com/steak-enjoyers/cw-plus-plus?rev=50d4d9333305894457e5028072a0465f4635b15b#50d4d9333305894457e5028072a0465f4635b15b"
dependencies = [
 "cosmwasm-schema",
 "cosmwasm-std",
 "cw-ownable-derive",
 "cw-storage-plus 1.0.1",
 "cw-utils 1.0.1",
 "thiserror",
]

[[package]]
name = "cw-ownable-derive"
version = "0.2.0"
source = "git+https://github.com/steak-enjoyers/cw-plus-plus?rev=50d4d9333305894457e5028072a0465f4635b15b#50d4d9333305894457e5028072a0465f4635b15b"
dependencies = [
 "proc-macro2",
 "quote",
 "syn",
]

[[package]]
name = "cw-paginate"
version = "0.1.0"
source = "git+https://github.com/DA0-DA0/dao-contracts.git?tag=v1.0.0#e531c760a5d057329afd98d62567aaa4dca2c96f"
dependencies = [
 "cosmwasm-std",
 "cosmwasm-storage",
 "cw-storage-plus 0.13.4",
 "serde",
]

[[package]]
name = "cw-paginate"
version = "2.0.1"
source = "git+https://github.com/DA0-DA0/dao-contracts#1a1a151f50e6e7e103eb8f220f5a5516622e5bb0"
dependencies = [
 "cosmwasm-std",
 "cosmwasm-storage",
 "cw-storage-plus 0.16.0",
 "serde",
]

[[package]]
name = "cw-proposal-single"
version = "0.1.0"
source = "git+https://github.com/DA0-DA0/dao-contracts.git?tag=v1.0.0#e531c760a5d057329afd98d62567aaa4dca2c96f"
dependencies = [
 "cosmwasm-std",
 "cosmwasm-storage",
 "cw-core",
 "cw-core-interface",
 "cw-core-macros",
 "cw-storage-plus 0.13.4",
 "cw-utils 0.13.4",
 "cw2 0.13.4",
 "cw20 0.13.4",
 "cw3 0.13.4",
 "indexable-hooks",
 "proposal-hooks",
 "schemars",
 "serde",
 "thiserror",
 "vote-hooks",
 "voting",
]

[[package]]
name = "cw-storage-plus"
version = "0.13.4"
source = "registry+https://github.com/rust-lang/crates.io-index"
checksum = "648b1507290bbc03a8d88463d7cd9b04b1fa0155e5eef366c4fa052b9caaac7a"
dependencies = [
 "cosmwasm-std",
 "schemars",
 "serde",
]

[[package]]
>>>>>>> df7fd795
name = "cw-storage-plus"
version = "0.16.0"
source = "registry+https://github.com/rust-lang/crates.io-index"
checksum = "d9b6f91c0b94481a3e9ef1ceb183c37d00764f8751e39b45fc09f4d9b970d469"
dependencies = [
 "cosmwasm-std",
 "schemars",
 "serde",
]

[[package]]
name = "cw-storage-plus"
version = "1.0.1"
source = "registry+https://github.com/rust-lang/crates.io-index"
checksum = "053a5083c258acd68386734f428a5a171b29f7d733151ae83090c6fcc9417ffa"
dependencies = [
 "cosmwasm-std",
 "schemars",
 "serde",
]

[[package]]
name = "cw-utils"
version = "1.0.1"
source = "registry+https://github.com/rust-lang/crates.io-index"
checksum = "c80e93d1deccb8588db03945016a292c3c631e6325d349ebb35d2db6f4f946f7"
dependencies = [
 "cosmwasm-schema",
 "cosmwasm-std",
 "cw2",
 "schemars",
 "semver",
 "serde",
 "thiserror",
]

[[package]]
name = "cw-utils"
version = "0.16.0"
source = "registry+https://github.com/rust-lang/crates.io-index"
checksum = "d6a84c6c1c0acc3616398eba50783934bd6c964bad6974241eaee3460c8f5b26"
dependencies = [
 "cosmwasm-schema",
 "cosmwasm-std",
 "cw2 0.16.0",
 "schemars",
 "semver",
 "serde",
 "thiserror",
]

[[package]]
name = "cw-utils"
version = "1.0.1"
source = "registry+https://github.com/rust-lang/crates.io-index"
checksum = "c80e93d1deccb8588db03945016a292c3c631e6325d349ebb35d2db6f4f946f7"
dependencies = [
 "cosmwasm-schema",
 "cosmwasm-std",
 "cw2 1.0.1",
 "schemars",
 "semver",
 "serde",
 "thiserror",
]

[[package]]
name = "cw2"
version = "0.13.4"
source = "registry+https://github.com/rust-lang/crates.io-index"
checksum = "04cf4639517490dd36b333bbd6c4fbd92e325fd0acf4683b41753bc5eb63bfc1"
dependencies = [
 "cosmwasm-std",
 "cw-storage-plus 0.13.4",
 "schemars",
 "serde",
]

[[package]]
name = "cw2"
version = "1.0.1"
source = "registry+https://github.com/rust-lang/crates.io-index"
checksum = "8fb70cee2cf0b4a8ff7253e6bc6647107905e8eb37208f87d54f67810faa62f8"
dependencies = [
 "cosmwasm-schema",
 "cosmwasm-std",
<<<<<<< HEAD
=======
 "cw-storage-plus 0.16.0",
 "schemars",
 "serde",
]

[[package]]
name = "cw2"
version = "1.0.1"
source = "registry+https://github.com/rust-lang/crates.io-index"
checksum = "8fb70cee2cf0b4a8ff7253e6bc6647107905e8eb37208f87d54f67810faa62f8"
dependencies = [
 "cosmwasm-schema",
 "cosmwasm-std",
>>>>>>> df7fd795
 "cw-storage-plus 1.0.1",
 "schemars",
 "serde",
]

[[package]]
name = "cw20"
version = "1.0.1"
source = "registry+https://github.com/rust-lang/crates.io-index"
checksum = "91666da6c7b40c8dd5ff94df655a28114efc10c79b70b4d06f13c31e37d60609"
dependencies = [
 "cosmwasm-schema",
 "cosmwasm-std",
 "cw-utils 0.13.4",
 "schemars",
 "serde",
]

[[package]]
<<<<<<< HEAD
name = "cw20-base"
version = "1.0.1"
source = "registry+https://github.com/rust-lang/crates.io-index"
checksum = "afcd279230b08ed8afd8be5828221622bd5b9ce25d0b01d58bad626c6ce0169c"
dependencies = [
 "cosmwasm-schema",
 "cosmwasm-std",
 "cw-storage-plus 1.0.1",
 "cw-utils",
 "cw2",
 "cw20",
=======
name = "cw20"
version = "0.16.0"
source = "registry+https://github.com/rust-lang/crates.io-index"
checksum = "a45a8794a5dd33b66af34caee52a7beceb690856adcc1682b6e3db88b2cdee62"
dependencies = [
 "cosmwasm-schema",
 "cosmwasm-std",
 "cw-utils 0.16.0",
 "schemars",
 "serde",
]

[[package]]
name = "cw20-base"
version = "0.13.4"
source = "registry+https://github.com/rust-lang/crates.io-index"
checksum = "0306e606581f4fb45e82bcbb7f0333179ed53dd949c6523f01a99b4bfc1475a0"
dependencies = [
 "cosmwasm-std",
 "cw-storage-plus 0.13.4",
 "cw-utils 0.13.4",
 "cw2 0.13.4",
 "cw20 0.13.4",
 "schemars",
 "serde",
 "thiserror",
]

[[package]]
name = "cw20-base"
version = "0.16.0"
source = "registry+https://github.com/rust-lang/crates.io-index"
checksum = "61d826fa1084d026d0abdb54faa5956972efa3a9053473bfcefb5388960aab69"
dependencies = [
 "cosmwasm-schema",
 "cosmwasm-std",
 "cw-storage-plus 0.16.0",
 "cw-utils 0.16.0",
 "cw2 0.16.0",
 "cw20 0.16.0",
>>>>>>> df7fd795
 "schemars",
 "semver",
 "serde",
 "thiserror",
]

[[package]]
<<<<<<< HEAD
=======
name = "cw20-stake"
version = "0.2.6"
source = "git+https://github.com/DA0-DA0/dao-contracts.git?tag=v1.0.0#e531c760a5d057329afd98d62567aaa4dca2c96f"
dependencies = [
 "cosmwasm-std",
 "cosmwasm-storage",
 "cw-controllers 0.13.4",
 "cw-storage-plus 0.13.4",
 "cw-utils 0.13.4",
 "cw2 0.13.4",
 "cw20 0.13.4",
 "cw20-base 0.13.4",
 "schemars",
 "serde",
 "thiserror",
]

[[package]]
name = "cw20-stake"
version = "2.0.1"
source = "git+https://github.com/DA0-DA0/dao-contracts#1a1a151f50e6e7e103eb8f220f5a5516622e5bb0"
dependencies = [
 "cosmwasm-schema",
 "cosmwasm-std",
 "cosmwasm-storage",
 "cw-controllers 0.16.0",
 "cw-ownable",
 "cw-paginate 2.0.1",
 "cw-storage-plus 0.16.0",
 "cw-utils 0.13.4",
 "cw-utils 0.16.0",
 "cw2 0.16.0",
 "cw20 0.16.0",
 "cw20-base 0.16.0",
 "cw20-stake 0.2.6",
 "thiserror",
]

[[package]]
name = "cw3"
version = "0.13.4"
source = "registry+https://github.com/rust-lang/crates.io-index"
checksum = "fe19462a7f644ba60c19d3443cb90d00c50d9b6b3b0a3a7fca93df8261af979b"
dependencies = [
 "cosmwasm-std",
 "cw-utils 0.13.4",
 "schemars",
 "serde",
]

[[package]]
name = "cw3"
version = "0.16.0"
source = "registry+https://github.com/rust-lang/crates.io-index"
checksum = "4054911cd88826fc7472851d4e799e6ca7246925cf318d6acd21a102486be30c"
dependencies = [
 "cosmwasm-schema",
 "cosmwasm-std",
 "cw-utils 0.16.0",
 "schemars",
 "serde",
]

[[package]]
name = "cw4"
version = "0.16.0"
source = "registry+https://github.com/rust-lang/crates.io-index"
checksum = "86a93c2764ddb44038b948d9a9a8aadc9f92f5ef3e61249af2fad16091e43412"
dependencies = [
 "cosmwasm-schema",
 "cosmwasm-std",
 "cw-storage-plus 0.16.0",
 "schemars",
 "serde",
]

[[package]]
name = "cw4-group"
version = "0.16.0"
source = "registry+https://github.com/rust-lang/crates.io-index"
checksum = "dba1d15bff40b97bde05f36a0d44ac3369a085a4bda6c4673e33a9359513fdd2"
dependencies = [
 "cosmwasm-schema",
 "cosmwasm-std",
 "cw-controllers 0.16.0",
 "cw-storage-plus 0.16.0",
 "cw-utils 0.16.0",
 "cw2 0.16.0",
 "cw4",
 "schemars",
 "serde",
 "thiserror",
]

[[package]]
name = "cw721"
version = "0.13.4"
source = "registry+https://github.com/rust-lang/crates.io-index"
checksum = "035818368a74c07dd9ed5c5a93340199ba251530162010b9f34c3809e3b97df1"
dependencies = [
 "cosmwasm-std",
 "cw-utils 0.13.4",
 "schemars",
 "serde",
]

[[package]]
name = "cw721"
version = "0.16.0"
source = "registry+https://github.com/rust-lang/crates.io-index"
checksum = "94a1ea6e6277bdd6dfc043a9b1380697fe29d6e24b072597439523658d21d791"
dependencies = [
 "cosmwasm-schema",
 "cosmwasm-std",
 "cw-utils 0.16.0",
 "schemars",
 "serde",
]

[[package]]
name = "cw721-base"
version = "0.16.0"
source = "registry+https://github.com/rust-lang/crates.io-index"
checksum = "77518e27431d43214cff4cdfbd788a7508f68d9b1f32389e6fce513e7eaccbef"
dependencies = [
 "cosmwasm-schema",
 "cosmwasm-std",
 "cw-storage-plus 0.16.0",
 "cw-utils 0.16.0",
 "cw2 0.16.0",
 "cw721 0.16.0",
 "schemars",
 "serde",
 "thiserror",
]

[[package]]
name = "dao-core"
version = "2.0.1"
source = "git+https://github.com/DA0-DA0/dao-contracts#1a1a151f50e6e7e103eb8f220f5a5516622e5bb0"
dependencies = [
 "cosmwasm-schema",
 "cosmwasm-std",
 "cw-core",
 "cw-paginate 2.0.1",
 "cw-storage-plus 0.16.0",
 "cw-utils 0.16.0",
 "cw2 0.16.0",
 "cw20 0.16.0",
 "cw721 0.16.0",
 "dao-interface",
 "dao-macros",
 "thiserror",
]

[[package]]
name = "dao-interface"
version = "2.0.1"
source = "git+https://github.com/DA0-DA0/dao-contracts#1a1a151f50e6e7e103eb8f220f5a5516622e5bb0"
dependencies = [
 "cosmwasm-schema",
 "cosmwasm-std",
 "cw-hooks",
 "cw2 0.16.0",
 "dao-macros",
]

[[package]]
name = "dao-macros"
version = "2.0.1"
source = "git+https://github.com/DA0-DA0/dao-contracts#1a1a151f50e6e7e103eb8f220f5a5516622e5bb0"
dependencies = [
 "cosmwasm-schema",
 "proc-macro2",
 "quote",
 "syn",
]

[[package]]
name = "dao-pre-propose-base"
version = "2.0.1"
source = "git+https://github.com/DA0-DA0/dao-contracts#1a1a151f50e6e7e103eb8f220f5a5516622e5bb0"
dependencies = [
 "cosmwasm-schema",
 "cosmwasm-std",
 "cw-denom",
 "cw-hooks",
 "cw-storage-plus 0.16.0",
 "cw-utils 0.16.0",
 "cw2 0.16.0",
 "dao-interface",
 "dao-proposal-hooks",
 "dao-voting",
 "serde",
 "thiserror",
]

[[package]]
name = "dao-pre-propose-multiple"
version = "2.0.1"
source = "git+https://github.com/DA0-DA0/dao-contracts#1a1a151f50e6e7e103eb8f220f5a5516622e5bb0"
dependencies = [
 "cosmwasm-schema",
 "cosmwasm-std",
 "cw2 0.16.0",
 "dao-pre-propose-base",
 "dao-voting",
]

[[package]]
name = "dao-proposal-hooks"
version = "2.0.1"
source = "git+https://github.com/DA0-DA0/dao-contracts#1a1a151f50e6e7e103eb8f220f5a5516622e5bb0"
dependencies = [
 "cosmwasm-schema",
 "cosmwasm-std",
 "cw-hooks",
 "dao-voting",
]

[[package]]
name = "dao-proposal-multiple"
version = "2.0.1"
source = "git+https://github.com/DA0-DA0/dao-contracts#1a1a151f50e6e7e103eb8f220f5a5516622e5bb0"
dependencies = [
 "cosmwasm-schema",
 "cosmwasm-std",
 "cosmwasm-storage",
 "cw-hooks",
 "cw-storage-plus 0.16.0",
 "cw-utils 0.16.0",
 "cw2 0.16.0",
 "cw20 0.16.0",
 "cw3 0.16.0",
 "dao-core",
 "dao-interface",
 "dao-macros",
 "dao-pre-propose-base",
 "dao-pre-propose-multiple",
 "dao-proposal-hooks",
 "dao-vote-hooks",
 "dao-voting",
 "thiserror",
 "voting",
]

[[package]]
name = "dao-proposal-single"
version = "2.0.1"
source = "git+https://github.com/DA0-DA0/dao-contracts#1a1a151f50e6e7e103eb8f220f5a5516622e5bb0"
dependencies = [
 "cosmwasm-schema",
 "cosmwasm-std",
 "cosmwasm-storage",
 "cw-hooks",
 "cw-proposal-single",
 "cw-storage-plus 0.16.0",
 "cw-utils 0.13.4",
 "cw-utils 0.16.0",
 "cw2 0.16.0",
 "cw20 0.16.0",
 "cw3 0.16.0",
 "dao-core",
 "dao-interface",
 "dao-macros",
 "dao-pre-propose-base",
 "dao-proposal-hooks",
 "dao-vote-hooks",
 "dao-voting",
 "thiserror",
 "voting",
]

[[package]]
name = "dao-vote-hooks"
version = "2.0.1"
source = "git+https://github.com/DA0-DA0/dao-contracts#1a1a151f50e6e7e103eb8f220f5a5516622e5bb0"
dependencies = [
 "cosmwasm-schema",
 "cosmwasm-std",
 "cw-hooks",
 "dao-voting",
]

[[package]]
name = "dao-voting"
version = "2.0.1"
source = "git+https://github.com/DA0-DA0/dao-contracts#1a1a151f50e6e7e103eb8f220f5a5516622e5bb0"
dependencies = [
 "cosmwasm-schema",
 "cosmwasm-std",
 "cw-denom",
 "cw-storage-plus 0.16.0",
 "cw-utils 0.16.0",
 "cw20 0.16.0",
 "dao-core",
 "dao-interface",
 "dao-macros",
 "thiserror",
]

[[package]]
name = "dao-voting-cw20-staked"
version = "2.0.1"
source = "git+https://github.com/DA0-DA0/dao-contracts#1a1a151f50e6e7e103eb8f220f5a5516622e5bb0"
dependencies = [
 "cosmwasm-schema",
 "cosmwasm-std",
 "cosmwasm-storage",
 "cw-storage-plus 0.16.0",
 "cw-utils 0.16.0",
 "cw2 0.16.0",
 "cw20 0.16.0",
 "cw20-base 0.16.0",
 "cw20-stake 2.0.1",
 "dao-interface",
 "dao-macros",
 "thiserror",
]

[[package]]
>>>>>>> df7fd795
name = "der"
version = "0.6.1"
source = "registry+https://github.com/rust-lang/crates.io-index"
checksum = "f1a467a65c5e759bce6e65eaf91cc29f466cdc57cb65777bd646872a8a1fd4de"
dependencies = [
 "const-oid",
 "zeroize",
]

[[package]]
name = "derivative"
version = "2.2.0"
source = "registry+https://github.com/rust-lang/crates.io-index"
checksum = "fcc3dd5e9e9c0b295d6e1e4d811fb6f157d5ffd784b8d202fc62eac8035a770b"
dependencies = [
 "proc-macro2",
 "quote",
 "syn",
]

[[package]]
name = "digest"
version = "0.9.0"
source = "registry+https://github.com/rust-lang/crates.io-index"
checksum = "d3dd60d1080a57a05ab032377049e0591415d2b31afd7028356dbf3cc6dcb066"
dependencies = [
 "generic-array",
]

[[package]]
name = "digest"
version = "0.10.6"
source = "registry+https://github.com/rust-lang/crates.io-index"
checksum = "8168378f4e5023e7218c89c891c0fd8ecdb5e5e4f18cb78f38cf245dd021e76f"
dependencies = [
 "block-buffer 0.10.3",
 "crypto-common",
 "subtle",
]

[[package]]
name = "dyn-clone"
version = "1.0.10"
source = "registry+https://github.com/rust-lang/crates.io-index"
checksum = "c9b0705efd4599c15a38151f4721f7bc388306f61084d3bfd50bd07fbca5cb60"

[[package]]
name = "ecdsa"
version = "0.14.8"
source = "registry+https://github.com/rust-lang/crates.io-index"
checksum = "413301934810f597c1d19ca71c8710e99a3f1ba28a0d2ebc01551a2daeea3c5c"
dependencies = [
 "der",
 "elliptic-curve",
 "rfc6979",
 "signature",
]

[[package]]
name = "ed25519-zebra"
version = "3.1.0"
source = "registry+https://github.com/rust-lang/crates.io-index"
checksum = "7c24f403d068ad0b359e577a77f92392118be3f3c927538f2bb544a5ecd828c6"
dependencies = [
 "curve25519-dalek",
 "hashbrown",
 "hex",
 "rand_core 0.6.4",
 "serde",
 "sha2 0.9.9",
 "zeroize",
]

[[package]]
name = "either"
version = "1.8.0"
source = "registry+https://github.com/rust-lang/crates.io-index"
checksum = "90e5c1c8368803113bf0c9584fc495a58b86dc8a29edbf8fe877d21d9507e797"

[[package]]
name = "elliptic-curve"
version = "0.12.3"
source = "registry+https://github.com/rust-lang/crates.io-index"
checksum = "e7bb888ab5300a19b8e5bceef25ac745ad065f3c9f7efc6de1b91958110891d3"
dependencies = [
 "base16ct",
 "crypto-bigint",
 "der",
 "digest 0.10.6",
 "ff",
 "generic-array",
 "group",
 "pkcs8",
 "rand_core 0.6.4",
 "sec1",
 "subtle",
 "zeroize",
]

[[package]]
name = "ff"
version = "0.12.1"
source = "registry+https://github.com/rust-lang/crates.io-index"
checksum = "d013fc25338cc558c5c2cfbad646908fb23591e2404481826742b651c9af7160"
dependencies = [
 "rand_core 0.6.4",
 "subtle",
]

[[package]]
name = "forward_ref"
version = "1.0.0"
source = "registry+https://github.com/rust-lang/crates.io-index"
checksum = "c8cbd1169bd7b4a0a20d92b9af7a7e0422888bd38a6f5ec29c1fd8c1558a272e"

[[package]]
name = "generic-array"
version = "0.14.6"
source = "registry+https://github.com/rust-lang/crates.io-index"
checksum = "bff49e947297f3312447abdca79f45f4738097cc82b06e72054d2223f601f1b9"
dependencies = [
 "typenum",
 "version_check",
]

[[package]]
name = "getrandom"
version = "0.2.8"
source = "registry+https://github.com/rust-lang/crates.io-index"
checksum = "c05aeb6a22b8f62540c194aac980f2115af067bfe15a0734d7277a768d396b31"
dependencies = [
 "cfg-if",
 "libc",
 "wasi",
]

[[package]]
name = "group"
version = "0.12.1"
source = "registry+https://github.com/rust-lang/crates.io-index"
checksum = "5dfbfb3a6cfbd390d5c9564ab283a0349b9b9fcd46a706c1eb10e0db70bfbac7"
dependencies = [
 "ff",
 "rand_core 0.6.4",
 "subtle",
]

[[package]]
name = "hashbrown"
version = "0.12.3"
source = "registry+https://github.com/rust-lang/crates.io-index"
checksum = "8a9ee70c43aaf417c914396645a0fa852624801b24ebb7ae78fe8272889ac888"
dependencies = [
 "ahash",
]

[[package]]
name = "hex"
version = "0.4.3"
source = "registry+https://github.com/rust-lang/crates.io-index"
checksum = "7f24254aa9a54b5c858eaee2f5bccdb46aaf0e486a595ed5fd8f86ba55232a70"

[[package]]
name = "hmac"
version = "0.12.1"
source = "registry+https://github.com/rust-lang/crates.io-index"
checksum = "6c49c37c09c17a53d937dfbb742eb3a961d65a994e6bcdcf37e7399d0cc8ab5e"
dependencies = [
 "digest 0.10.6",
]

[[package]]
<<<<<<< HEAD
=======
name = "indexable-hooks"
version = "0.1.0"
source = "git+https://github.com/DA0-DA0/dao-contracts.git?tag=v1.0.0#e531c760a5d057329afd98d62567aaa4dca2c96f"
dependencies = [
 "cosmwasm-std",
 "cw-storage-plus 0.13.4",
 "schemars",
 "serde",
 "thiserror",
]

[[package]]
>>>>>>> df7fd795
name = "itertools"
version = "0.10.5"
source = "registry+https://github.com/rust-lang/crates.io-index"
checksum = "b0fd2260e829bddf4cb6ea802289de2f86d6a7a690192fbe91b3f46e0f2c8473"
dependencies = [
 "either",
]

[[package]]
name = "itoa"
version = "1.0.5"
source = "registry+https://github.com/rust-lang/crates.io-index"
checksum = "fad582f4b9e86b6caa621cabeb0963332d92eea04729ab12892c2533951e6440"

[[package]]
name = "k256"
version = "0.11.6"
source = "registry+https://github.com/rust-lang/crates.io-index"
checksum = "72c1e0b51e7ec0a97369623508396067a486bd0cbed95a2659a4b863d28cfc8b"
dependencies = [
 "cfg-if",
 "ecdsa",
 "elliptic-curve",
 "sha2 0.10.6",
]

[[package]]
name = "libc"
version = "0.2.139"
source = "registry+https://github.com/rust-lang/crates.io-index"
checksum = "201de327520df007757c1f0adce6e827fe8562fbc28bfd9c15571c66ca1f5f79"

[[package]]
name = "mod-dao"
version = "0.1.0"
dependencies = [
 "cosmwasm-schema",
 "cosmwasm-std",
 "cw-multi-test",
 "cw-utils 0.16.0",
 "cw2 0.16.0",
 "cw20 0.16.0",
 "cw20-base 0.16.0",
 "cw20-stake 2.0.1",
 "dao-core",
 "dao-interface",
 "dao-proposal-multiple",
 "dao-proposal-single",
 "dao-voting",
 "dao-voting-cw20-staked",
 "mod-sdk",
 "schemars",
 "serde",
]

[[package]]
name = "mod-generic"
version = "0.1.0"
dependencies = [
 "cosmwasm-schema",
 "cosmwasm-std",
 "cw-multi-test",
 "cw2 0.16.0",
 "cw20 0.16.0",
 "cw20-base 0.16.0",
 "cw4",
 "cw4-group",
 "mod-sdk",
 "serde-cw-value",
 "serde_json",
]

[[package]]
name = "mod-nft"
version = "0.1.0"
dependencies = [
 "cosmwasm-schema",
 "cosmwasm-std",
 "cw-multi-test",
 "cw2 0.16.0",
 "cw721 0.16.0",
 "cw721-base",
 "mod-sdk",
]

[[package]]
name = "mod-sdk"
version = "0.1.0"
dependencies = [
 "cosmwasm-schema",
 "cosmwasm-std",
 "thiserror",
]

[[package]]
name = "once_cell"
version = "1.17.0"
source = "registry+https://github.com/rust-lang/crates.io-index"
checksum = "6f61fba1741ea2b3d6a1e3178721804bb716a68a6aeba1149b5d52e3d464ea66"

[[package]]
name = "opaque-debug"
version = "0.3.0"
source = "registry+https://github.com/rust-lang/crates.io-index"
checksum = "624a8340c38c1b80fd549087862da4ba43e08858af025b236e509b6649fc13d5"

[[package]]
name = "pkcs8"
version = "0.9.0"
source = "registry+https://github.com/rust-lang/crates.io-index"
checksum = "9eca2c590a5f85da82668fa685c09ce2888b9430e83299debf1f34b65fd4a4ba"
dependencies = [
 "der",
 "spki",
]

[[package]]
name = "proc-macro2"
version = "1.0.49"
source = "registry+https://github.com/rust-lang/crates.io-index"
checksum = "57a8eca9f9c4ffde41714334dee777596264c7825420f521abc92b5b5deb63a5"
dependencies = [
 "unicode-ident",
]

[[package]]
<<<<<<< HEAD
=======
name = "proposal-hooks"
version = "0.1.0"
source = "git+https://github.com/DA0-DA0/dao-contracts.git?tag=v1.0.0#e531c760a5d057329afd98d62567aaa4dca2c96f"
dependencies = [
 "cosmwasm-std",
 "indexable-hooks",
 "schemars",
 "serde",
]

[[package]]
>>>>>>> df7fd795
name = "prost"
version = "0.9.0"
source = "registry+https://github.com/rust-lang/crates.io-index"
checksum = "444879275cb4fd84958b1a1d5420d15e6fcf7c235fe47f053c9c2a80aceb6001"
dependencies = [
 "bytes",
 "prost-derive",
]

[[package]]
name = "prost-derive"
version = "0.9.0"
source = "registry+https://github.com/rust-lang/crates.io-index"
checksum = "f9cc1a3263e07e0bf68e96268f37665207b49560d98739662cdfaae215c720fe"
dependencies = [
 "anyhow",
 "itertools",
 "proc-macro2",
 "quote",
 "syn",
]

[[package]]
name = "quote"
version = "1.0.23"
source = "registry+https://github.com/rust-lang/crates.io-index"
checksum = "8856d8364d252a14d474036ea1358d63c9e6965c8e5c1885c18f73d70bff9c7b"
dependencies = [
 "proc-macro2",
]

[[package]]
name = "rand_core"
version = "0.5.1"
source = "registry+https://github.com/rust-lang/crates.io-index"
checksum = "90bde5296fc891b0cef12a6d03ddccc162ce7b2aff54160af9338f8d40df6d19"

[[package]]
name = "rand_core"
version = "0.6.4"
source = "registry+https://github.com/rust-lang/crates.io-index"
checksum = "ec0be4795e2f6a28069bec0b5ff3e2ac9bafc99e6a9a7dc3547996c5c816922c"
dependencies = [
 "getrandom",
]

[[package]]
name = "rfc6979"
version = "0.3.1"
source = "registry+https://github.com/rust-lang/crates.io-index"
checksum = "7743f17af12fa0b03b803ba12cd6a8d9483a587e89c69445e3909655c0b9fabb"
dependencies = [
 "crypto-bigint",
 "hmac",
 "zeroize",
]

[[package]]
name = "ryu"
version = "1.0.12"
source = "registry+https://github.com/rust-lang/crates.io-index"
checksum = "7b4b9743ed687d4b4bcedf9ff5eaa7398495ae14e61cba0a295704edbc7decde"

[[package]]
name = "schemars"
version = "0.8.11"
source = "registry+https://github.com/rust-lang/crates.io-index"
checksum = "2a5fb6c61f29e723026dc8e923d94c694313212abbecbbe5f55a7748eec5b307"
dependencies = [
 "dyn-clone",
 "schemars_derive",
 "serde",
 "serde_json",
]

[[package]]
name = "schemars_derive"
version = "0.8.11"
source = "registry+https://github.com/rust-lang/crates.io-index"
checksum = "f188d036977451159430f3b8dc82ec76364a42b7e289c2b18a9a18f4470058e9"
dependencies = [
 "proc-macro2",
 "quote",
 "serde_derive_internals",
 "syn",
]

[[package]]
name = "sec1"
version = "0.3.0"
source = "registry+https://github.com/rust-lang/crates.io-index"
checksum = "3be24c1842290c45df0a7bf069e0c268a747ad05a192f2fd7dcfdbc1cba40928"
dependencies = [
 "base16ct",
 "der",
 "generic-array",
 "pkcs8",
 "subtle",
 "zeroize",
]

[[package]]
name = "semver"
version = "1.0.16"
source = "registry+https://github.com/rust-lang/crates.io-index"
checksum = "58bc9567378fc7690d6b2addae4e60ac2eeea07becb2c64b9f218b53865cba2a"

[[package]]
name = "serde"
version = "1.0.152"
source = "registry+https://github.com/rust-lang/crates.io-index"
checksum = "bb7d1f0d3021d347a83e556fc4683dea2ea09d87bccdf88ff5c12545d89d5efb"
dependencies = [
 "serde_derive",
]

[[package]]
name = "serde-cw-value"
version = "0.7.0"
source = "registry+https://github.com/rust-lang/crates.io-index"
checksum = "a75d32da6b8ed758b7d850b6c3c08f1d7df51a4df3cb201296e63e34a78e99d4"
dependencies = [
 "serde",
]

[[package]]
name = "serde-json-wasm"
version = "0.4.1"
source = "registry+https://github.com/rust-lang/crates.io-index"
checksum = "479b4dbc401ca13ee8ce902851b834893251404c4f3c65370a49e047a6be09a5"
dependencies = [
 "serde",
]

[[package]]
name = "serde_derive"
version = "1.0.152"
source = "registry+https://github.com/rust-lang/crates.io-index"
checksum = "af487d118eecd09402d70a5d72551860e788df87b464af30e5ea6a38c75c541e"
dependencies = [
 "proc-macro2",
 "quote",
 "syn",
]

[[package]]
name = "serde_derive_internals"
version = "0.26.0"
source = "registry+https://github.com/rust-lang/crates.io-index"
checksum = "85bf8229e7920a9f636479437026331ce11aa132b4dde37d121944a44d6e5f3c"
dependencies = [
 "proc-macro2",
 "quote",
 "syn",
]

[[package]]
name = "serde_json"
version = "1.0.91"
source = "registry+https://github.com/rust-lang/crates.io-index"
checksum = "877c235533714907a8c2464236f5c4b2a17262ef1bd71f38f35ea592c8da6883"
dependencies = [
 "itoa",
 "ryu",
 "serde",
]

[[package]]
name = "sha2"
version = "0.9.9"
source = "registry+https://github.com/rust-lang/crates.io-index"
checksum = "4d58a1e1bf39749807d89cf2d98ac2dfa0ff1cb3faa38fbb64dd88ac8013d800"
dependencies = [
 "block-buffer 0.9.0",
 "cfg-if",
 "cpufeatures",
 "digest 0.9.0",
 "opaque-debug",
]

[[package]]
name = "sha2"
version = "0.10.6"
source = "registry+https://github.com/rust-lang/crates.io-index"
checksum = "82e6b795fe2e3b1e845bafcb27aa35405c4d47cdfc92af5fc8d3002f76cebdc0"
dependencies = [
 "cfg-if",
 "cpufeatures",
 "digest 0.10.6",
]

[[package]]
name = "signature"
version = "1.6.4"
source = "registry+https://github.com/rust-lang/crates.io-index"
checksum = "74233d3b3b2f6d4b006dc19dee745e73e2a6bfb6f93607cd3b02bd5b00797d7c"
dependencies = [
 "digest 0.10.6",
 "rand_core 0.6.4",
]

[[package]]
name = "spki"
version = "0.6.0"
source = "registry+https://github.com/rust-lang/crates.io-index"
checksum = "67cf02bbac7a337dc36e4f5a693db6c21e7863f45070f7064577eb4367a3212b"
dependencies = [
 "base64ct",
 "der",
]

[[package]]
name = "static_assertions"
version = "1.1.0"
source = "registry+https://github.com/rust-lang/crates.io-index"
checksum = "a2eb9349b6444b326872e140eb1cf5e7c522154d69e7a0ffb0fb81c06b37543f"

[[package]]
name = "subtle"
version = "2.4.1"
source = "registry+https://github.com/rust-lang/crates.io-index"
checksum = "6bdef32e8150c2a081110b42772ffe7d7c9032b606bc226c8260fd97e0976601"

[[package]]
name = "syn"
version = "1.0.107"
source = "registry+https://github.com/rust-lang/crates.io-index"
checksum = "1f4064b5b16e03ae50984a5a8ed5d4f8803e6bc1fd170a3cda91a1be4b18e3f5"
dependencies = [
 "proc-macro2",
 "quote",
 "unicode-ident",
]

[[package]]
name = "thiserror"
version = "1.0.38"
source = "registry+https://github.com/rust-lang/crates.io-index"
checksum = "6a9cd18aa97d5c45c6603caea1da6628790b37f7a34b6ca89522331c5180fed0"
dependencies = [
 "thiserror-impl",
]

[[package]]
name = "thiserror-impl"
version = "1.0.38"
source = "registry+https://github.com/rust-lang/crates.io-index"
checksum = "1fb327af4685e4d03fa8cbcf1716380da910eeb2bb8be417e7f9fd3fb164f36f"
dependencies = [
 "proc-macro2",
 "quote",
 "syn",
]

[[package]]
name = "typenum"
version = "1.16.0"
source = "registry+https://github.com/rust-lang/crates.io-index"
checksum = "497961ef93d974e23eb6f433eb5fe1b7930b659f06d12dec6fc44a8f554c0bba"

[[package]]
name = "uint"
version = "0.9.5"
source = "registry+https://github.com/rust-lang/crates.io-index"
checksum = "76f64bba2c53b04fcab63c01a7d7427eadc821e3bc48c34dc9ba29c501164b52"
dependencies = [
 "byteorder",
 "crunchy",
 "hex",
 "static_assertions",
]

[[package]]
name = "unicode-ident"
version = "1.0.6"
source = "registry+https://github.com/rust-lang/crates.io-index"
checksum = "84a22b9f218b40614adcb3f4ff08b703773ad44fa9423e4e0d346d5db86e4ebc"

[[package]]
name = "version_check"
version = "0.9.4"
source = "registry+https://github.com/rust-lang/crates.io-index"
checksum = "49874b5167b65d7193b8aba1567f5c7d93d001cafc34600cee003eda787e483f"

[[package]]
name = "vote-hooks"
version = "0.1.0"
source = "git+https://github.com/DA0-DA0/dao-contracts.git?tag=v1.0.0#e531c760a5d057329afd98d62567aaa4dca2c96f"
dependencies = [
 "cosmwasm-std",
 "indexable-hooks",
 "schemars",
 "serde",
]

[[package]]
name = "voting"
version = "0.1.0"
source = "git+https://github.com/DA0-DA0/dao-contracts.git?tag=v1.0.0#e531c760a5d057329afd98d62567aaa4dca2c96f"
dependencies = [
 "cosmwasm-std",
 "schemars",
 "serde",
 "thiserror",
]

[[package]]
name = "wasi"
version = "0.11.0+wasi-snapshot-preview1"
source = "registry+https://github.com/rust-lang/crates.io-index"
checksum = "9c8d87e72b64a3b4db28d11ce29237c246188f4f51057d65a7eab63b7987e423"

[[package]]
name = "zeroize"
version = "1.5.7"
source = "registry+https://github.com/rust-lang/crates.io-index"
checksum = "c394b5bd0c6f669e7275d9c20aa90ae064cb22e75a1cad54e1b34088034b149f"<|MERGE_RESOLUTION|>--- conflicted
+++ resolved
@@ -181,7 +181,7 @@
  "cosmwasm-std",
  "cw-multi-test",
  "cw-utils 0.16.0",
- "cw2 0.16.0",
+ "cw2 1.0.1",
  "cw20 0.16.0",
  "cw20-base 0.16.0",
  "mod-sdk",
@@ -197,9 +197,9 @@
  "croncat-sdk-core",
  "cw-multi-test",
  "cw-storage-plus 0.16.0",
- "cw2",
- "cw20",
- "cw20-base",
+ "cw2 1.0.1",
+ "cw20 0.16.0",
+ "cw20-base 0.16.0",
  "thiserror",
 ]
 
@@ -221,7 +221,7 @@
 dependencies = [
  "cosmwasm-schema",
  "cosmwasm-std",
- "cw20",
+ "cw20 0.16.0",
  "thiserror",
 ]
 
@@ -280,8 +280,6 @@
 ]
 
 [[package]]
-<<<<<<< HEAD
-=======
 name = "cw-controllers"
 version = "0.13.4"
 source = "registry+https://github.com/rust-lang/crates.io-index"
@@ -305,6 +303,21 @@
  "cosmwasm-std",
  "cw-storage-plus 0.16.0",
  "cw-utils 0.16.0",
+ "schemars",
+ "serde",
+ "thiserror",
+]
+
+[[package]]
+name = "cw-controllers"
+version = "1.0.1"
+source = "registry+https://github.com/rust-lang/crates.io-index"
+checksum = "91440ce8ec4f0642798bc8c8cb6b9b53c1926c6dadaf0eed267a5145cd529071"
+dependencies = [
+ "cosmwasm-schema",
+ "cosmwasm-std",
+ "cw-storage-plus 1.0.1",
+ "cw-utils 1.0.1",
  "schemars",
  "serde",
  "thiserror",
@@ -375,7 +388,6 @@
 ]
 
 [[package]]
->>>>>>> df7fd795
 name = "cw-multi-test"
 version = "0.16.2"
 source = "registry+https://github.com/rust-lang/crates.io-index"
@@ -384,11 +396,7 @@
  "anyhow",
  "cosmwasm-std",
  "cw-storage-plus 1.0.1",
-<<<<<<< HEAD
- "cw-utils",
-=======
  "cw-utils 1.0.1",
->>>>>>> df7fd795
  "derivative",
  "itertools",
  "k256",
@@ -399,8 +407,6 @@
 ]
 
 [[package]]
-<<<<<<< HEAD
-=======
 name = "cw-ownable"
 version = "0.3.0"
 source = "git+https://github.com/steak-enjoyers/cw-plus-plus?rev=50d4d9333305894457e5028072a0465f4635b15b#50d4d9333305894457e5028072a0465f4635b15b"
@@ -481,7 +487,6 @@
 ]
 
 [[package]]
->>>>>>> df7fd795
 name = "cw-storage-plus"
 version = "0.16.0"
 source = "registry+https://github.com/rust-lang/crates.io-index"
@@ -505,15 +510,12 @@
 
 [[package]]
 name = "cw-utils"
-version = "1.0.1"
-source = "registry+https://github.com/rust-lang/crates.io-index"
-checksum = "c80e93d1deccb8588db03945016a292c3c631e6325d349ebb35d2db6f4f946f7"
-dependencies = [
- "cosmwasm-schema",
- "cosmwasm-std",
- "cw2",
- "schemars",
- "semver",
+version = "0.13.4"
+source = "registry+https://github.com/rust-lang/crates.io-index"
+checksum = "9dbaecb78c8e8abfd6b4258c7f4fbeb5c49a5e45ee4d910d3240ee8e1d714e1b"
+dependencies = [
+ "cosmwasm-std",
+ "schemars",
  "serde",
  "thiserror",
 ]
@@ -562,14 +564,12 @@
 
 [[package]]
 name = "cw2"
-version = "1.0.1"
-source = "registry+https://github.com/rust-lang/crates.io-index"
-checksum = "8fb70cee2cf0b4a8ff7253e6bc6647107905e8eb37208f87d54f67810faa62f8"
-dependencies = [
- "cosmwasm-schema",
- "cosmwasm-std",
-<<<<<<< HEAD
-=======
+version = "0.16.0"
+source = "registry+https://github.com/rust-lang/crates.io-index"
+checksum = "91398113b806f4d2a8d5f8d05684704a20ffd5968bf87e3473e1973710b884ad"
+dependencies = [
+ "cosmwasm-schema",
+ "cosmwasm-std",
  "cw-storage-plus 0.16.0",
  "schemars",
  "serde",
@@ -583,7 +583,6 @@
 dependencies = [
  "cosmwasm-schema",
  "cosmwasm-std",
->>>>>>> df7fd795
  "cw-storage-plus 1.0.1",
  "schemars",
  "serde",
@@ -591,11 +590,10 @@
 
 [[package]]
 name = "cw20"
-version = "1.0.1"
-source = "registry+https://github.com/rust-lang/crates.io-index"
-checksum = "91666da6c7b40c8dd5ff94df655a28114efc10c79b70b4d06f13c31e37d60609"
-dependencies = [
- "cosmwasm-schema",
+version = "0.13.4"
+source = "registry+https://github.com/rust-lang/crates.io-index"
+checksum = "4cb782b8f110819a4eb5dbbcfed25ffba49ec16bbe32b4ad8da50a5ce68fec05"
+dependencies = [
  "cosmwasm-std",
  "cw-utils 0.13.4",
  "schemars",
@@ -603,19 +601,6 @@
 ]
 
 [[package]]
-<<<<<<< HEAD
-name = "cw20-base"
-version = "1.0.1"
-source = "registry+https://github.com/rust-lang/crates.io-index"
-checksum = "afcd279230b08ed8afd8be5828221622bd5b9ce25d0b01d58bad626c6ce0169c"
-dependencies = [
- "cosmwasm-schema",
- "cosmwasm-std",
- "cw-storage-plus 1.0.1",
- "cw-utils",
- "cw2",
- "cw20",
-=======
 name = "cw20"
 version = "0.16.0"
 source = "registry+https://github.com/rust-lang/crates.io-index"
@@ -656,7 +641,6 @@
  "cw-utils 0.16.0",
  "cw2 0.16.0",
  "cw20 0.16.0",
->>>>>>> df7fd795
  "schemars",
  "semver",
  "serde",
@@ -664,8 +648,6 @@
 ]
 
 [[package]]
-<<<<<<< HEAD
-=======
 name = "cw20-stake"
 version = "0.2.6"
 source = "git+https://github.com/DA0-DA0/dao-contracts.git?tag=v1.0.0#e531c760a5d057329afd98d62567aaa4dca2c96f"
@@ -731,29 +713,29 @@
 
 [[package]]
 name = "cw4"
-version = "0.16.0"
-source = "registry+https://github.com/rust-lang/crates.io-index"
-checksum = "86a93c2764ddb44038b948d9a9a8aadc9f92f5ef3e61249af2fad16091e43412"
-dependencies = [
- "cosmwasm-schema",
- "cosmwasm-std",
- "cw-storage-plus 0.16.0",
+version = "1.0.1"
+source = "registry+https://github.com/rust-lang/crates.io-index"
+checksum = "2c236e0bae02ce97e89235a681dd0e07d099524b369f1ef908d704db3e6b049b"
+dependencies = [
+ "cosmwasm-schema",
+ "cosmwasm-std",
+ "cw-storage-plus 1.0.1",
  "schemars",
  "serde",
 ]
 
 [[package]]
 name = "cw4-group"
-version = "0.16.0"
-source = "registry+https://github.com/rust-lang/crates.io-index"
-checksum = "dba1d15bff40b97bde05f36a0d44ac3369a085a4bda6c4673e33a9359513fdd2"
-dependencies = [
- "cosmwasm-schema",
- "cosmwasm-std",
- "cw-controllers 0.16.0",
- "cw-storage-plus 0.16.0",
- "cw-utils 0.16.0",
- "cw2 0.16.0",
+version = "1.0.1"
+source = "registry+https://github.com/rust-lang/crates.io-index"
+checksum = "f12cb74c646062a2568e7fbb1db3ce0a264c64e669c2ff30cc105c84ba6477eb"
+dependencies = [
+ "cosmwasm-schema",
+ "cosmwasm-std",
+ "cw-controllers 1.0.1",
+ "cw-storage-plus 1.0.1",
+ "cw-utils 1.0.1",
+ "cw2 1.0.1",
  "cw4",
  "schemars",
  "serde",
@@ -987,7 +969,6 @@
 ]
 
 [[package]]
->>>>>>> df7fd795
 name = "der"
 version = "0.6.1"
 source = "registry+https://github.com/rust-lang/crates.io-index"
@@ -1160,8 +1141,6 @@
 ]
 
 [[package]]
-<<<<<<< HEAD
-=======
 name = "indexable-hooks"
 version = "0.1.0"
 source = "git+https://github.com/DA0-DA0/dao-contracts.git?tag=v1.0.0#e531c760a5d057329afd98d62567aaa4dca2c96f"
@@ -1174,7 +1153,6 @@
 ]
 
 [[package]]
->>>>>>> df7fd795
 name = "itertools"
 version = "0.10.5"
 source = "registry+https://github.com/rust-lang/crates.io-index"
@@ -1215,7 +1193,7 @@
  "cosmwasm-std",
  "cw-multi-test",
  "cw-utils 0.16.0",
- "cw2 0.16.0",
+ "cw2 1.0.1",
  "cw20 0.16.0",
  "cw20-base 0.16.0",
  "cw20-stake 2.0.1",
@@ -1237,7 +1215,7 @@
  "cosmwasm-schema",
  "cosmwasm-std",
  "cw-multi-test",
- "cw2 0.16.0",
+ "cw2 1.0.1",
  "cw20 0.16.0",
  "cw20-base 0.16.0",
  "cw4",
@@ -1254,7 +1232,7 @@
  "cosmwasm-schema",
  "cosmwasm-std",
  "cw-multi-test",
- "cw2 0.16.0",
+ "cw2 1.0.1",
  "cw721 0.16.0",
  "cw721-base",
  "mod-sdk",
@@ -1301,8 +1279,6 @@
 ]
 
 [[package]]
-<<<<<<< HEAD
-=======
 name = "proposal-hooks"
 version = "0.1.0"
 source = "git+https://github.com/DA0-DA0/dao-contracts.git?tag=v1.0.0#e531c760a5d057329afd98d62567aaa4dca2c96f"
@@ -1314,7 +1290,6 @@
 ]
 
 [[package]]
->>>>>>> df7fd795
 name = "prost"
 version = "0.9.0"
 source = "registry+https://github.com/rust-lang/crates.io-index"
