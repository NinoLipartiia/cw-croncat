#[cfg(not(feature = "library"))]
use cosmwasm_std::entry_point;
use cosmwasm_std::{
    to_binary, Binary, Coin, Deps, DepsMut, Env, MessageInfo, Order, Reply, Response, StdResult,
    Storage, SubMsg, WasmMsg,
};
use croncat_sdk_factory::msg::{
    ContractMetadata, ContractMetadataResponse, EntryResponse, ModuleInstantiateInfo, VersionKind,
};
use cw2::set_contract_version;
use cw_utils::parse_reply_instantiate_data;

use crate::error::ContractError;
use crate::msg::{ExecuteMsg, InstantiateMsg, QueryMsg};
use crate::state::{
    Config, TempReply, CONFIG, CONTRACT_ADDRS, CONTRACT_ADDRS_LOOKUP, CONTRACT_METADATAS,
    LATEST_ADDRS, LATEST_VERSIONS, TEMP_REPLY,
};

// version info for migration info
const CONTRACT_NAME: &str = "crate:croncat-factory";
const CONTRACT_VERSION: &str = env!("CARGO_PKG_VERSION");

/// Save metadata and generate wasm msg
/// Note: this will override contract metadata if same contract name and version was stored already
fn init_save_metadata_generate_wasm_msg(
    storage: &mut dyn Storage,
    init_info: ModuleInstantiateInfo,
    kind: VersionKind,
    factory: &str,
    funds: Vec<Coin>,
) -> StdResult<WasmMsg> {
    let metadata = ContractMetadata {
        kind,
        code_id: init_info.code_id,
        version: init_info.version,
        commit_id: init_info.commit_id,
        checksum: init_info.checksum,
        changelog_url: init_info.changelog_url,
        schema: init_info.schema,
    };
    CONTRACT_METADATAS.save(
        storage,
        (&init_info.contract_name, &init_info.version),
        &metadata,
    )?;
    LATEST_VERSIONS.save(storage, &init_info.contract_name, &init_info.version)?;

<<<<<<< HEAD
    // TODO: Once cosmwasm 1.2 is available, change to Instantiate2 https://github.com/CosmWasm/cosmwasm/blob/main/packages/std/src/results/cosmos_msg.rs#L169
=======
>>>>>>> 120a9425
    let msg = WasmMsg::Instantiate {
        admin: Some(factory.to_owned()),
        code_id: init_info.code_id,
        msg: init_info.msg,
        funds,
        // Formats to `CronCat:manager:0.1`
        label: format!(
            "CronCat:{:?}:{:?}.{:?}",
            init_info.contract_name, init_info.version[0], init_info.version[1]
        ),
    };
    Ok(msg)
}

#[cfg_attr(not(feature = "library"), entry_point)]
pub fn instantiate(
    deps: DepsMut,
    _env: Env,
    info: MessageInfo,
    msg: InstantiateMsg,
) -> Result<Response, ContractError> {
    set_contract_version(deps.storage, CONTRACT_NAME, CONTRACT_VERSION)?;
    let owner_addr = msg
        .owner_addr
        .map(|human| deps.api.addr_validate(&human))
        .transpose()?
        .unwrap_or_else(|| info.sender.clone());
    CONFIG.save(deps.storage, &Config { owner_addr })?;

    Ok(Response::new().add_attribute("action", "instantiate"))
}

#[cfg_attr(not(feature = "library"), entry_point)]
pub fn execute(
    deps: DepsMut,
    env: Env,
    info: MessageInfo,
    msg: ExecuteMsg,
) -> Result<Response, ContractError> {
    // Any factory action should be done by the owner_addr
    let config = CONFIG.load(deps.storage)?;
    if config.owner_addr != info.sender {
        return Err(ContractError::Unauthorized {});
    }

    match msg {
        ExecuteMsg::UpdateConfig { owner_addr } => execute_update_config(deps, owner_addr),
        ExecuteMsg::Proxy { msg } => execute_proxy(deps, info, msg),
        ExecuteMsg::Deploy {
            kind,
            module_instantiate_info,
        } => execute_deploy(deps, env, info, kind, module_instantiate_info),
        ExecuteMsg::Remove {
            contract_name,
            version,
        } => execute_remove(deps, contract_name, version),
        ExecuteMsg::UpdateMetadata {
            contract_name,
            version,
            changelog_url,
            schema,
        } => execute_update_metadata(deps, contract_name, version, changelog_url, schema),
    }
}

fn execute_update_config(deps: DepsMut, owner_addr: String) -> Result<Response, ContractError> {
    let config = Config {
        owner_addr: deps.api.addr_validate(&owner_addr)?,
    };
    CONFIG.save(deps.storage, &config)?;
    Ok(Response::new()
        .add_attribute("action", "update_config")
        .add_attribute("owner_addr", config.owner_addr))
}

fn execute_proxy(
    deps: DepsMut,
    info: MessageInfo,
    msg: WasmMsg,
) -> Result<Response, ContractError> {
    let config = CONFIG.load(deps.storage)?;

    // Only allow owner to relay msgs
    if config.owner_addr != info.sender {
        return Err(ContractError::Unauthorized {});
    }

    // Only accept WasmMsg::Execute
    let contract_addr = match &msg {
        WasmMsg::Execute {
            contract_addr,
            funds: _,
            msg: _,
        } => contract_addr,
        // Disallow unknown messages
        _ => {
            return Err(ContractError::UnknownMethod {});
        }
    };

    // Only allow msgs that have existing contract versions
    if !CONTRACT_ADDRS_LOOKUP.has(deps.storage, deps.api.addr_validate(contract_addr)?) {
        return Err(ContractError::UnknownContract {});
    }

    Ok(Response::new()
        .add_attribute("action", "proxy")
        .add_message(msg))
}

fn execute_update_metadata(
    deps: DepsMut,
    contract_name: String,
    version: [u8; 2],
    new_changelog: Option<String>,
    schema: Option<String>,
) -> Result<Response, ContractError> {
    let metadata =
        CONTRACT_METADATAS.update(deps.storage, (&contract_name, &version), |metadata_res| {
            match metadata_res {
                Some(mut metadata) => {
                    // Update only if it contains values
                    // No reason to set it from Some(x) to None
                    if new_changelog.is_some() {
                        metadata.changelog_url = new_changelog;
                    }
                    if schema.is_some() {
                        metadata.schema = schema;
                    }
                    Ok(metadata)
                }
                None => Err(ContractError::UnknownContract {}),
            }
        })?;
    Ok(Response::new()
        .add_attribute("action", "update_metadata")
        .add_attribute("changelog_url", format!("{:?}", metadata.changelog_url))
        .add_attribute("schema", format!("{:?}", metadata.schema)))
}

fn execute_remove(
    deps: DepsMut,
    contract_name: String,
    version: [u8; 2],
) -> Result<Response, ContractError> {
    let latest_version = LATEST_VERSIONS
        .may_load(deps.storage, &contract_name)?
        .ok_or(ContractError::UnknownContract {})?;
    // Can't remove latest
    if latest_version == version {
        return Err(ContractError::LatestVersionRemove {});
    }

    let metadata = CONTRACT_METADATAS.load(deps.storage, (&contract_name, &version))?;
    let contract_addr = CONTRACT_ADDRS.load(deps.storage, (&contract_name, &version))?;

    // Can't remove unpaused contract if not a library
    if metadata.kind != VersionKind::Library {
        // Check if paused
        todo!();
    }

    CONTRACT_METADATAS.remove(deps.storage, (&contract_name, &version));
    CONTRACT_ADDRS.remove(deps.storage, (&contract_name, &version));
    CONTRACT_ADDRS_LOOKUP.remove(deps.storage, contract_addr);

    Ok(Response::new().add_attribute("action", "remove"))
}

fn execute_deploy(
    deps: DepsMut,
    env: Env,
    info: MessageInfo,
    kind: VersionKind,
    module_instantiate_info: ModuleInstantiateInfo,
) -> Result<Response, ContractError> {
    let contract_name = module_instantiate_info.contract_name.clone();
    let wasm = init_save_metadata_generate_wasm_msg(
        deps.storage,
        module_instantiate_info,
        kind,
        env.contract.address.as_str(),
        info.funds,
    )?;
    let msg = SubMsg::reply_on_success(wasm, 0);

    // Store temporary data that's needed in the reply
    let temp_reply = TempReply { contract_name };
    TEMP_REPLY.save(deps.storage, &temp_reply)?;

    Ok(Response::new()
        .add_attribute("action", "deploy")
        .add_attribute("version_kind", kind.to_string())
        .add_attribute("contract_name", temp_reply.contract_name)
        .add_submessage(msg))
}

#[cfg_attr(not(feature = "library"), entry_point)]
pub fn query(deps: Deps, _env: Env, msg: QueryMsg) -> StdResult<Binary> {
    match msg {
        QueryMsg::Config {} => to_binary(&CONFIG.load(deps.storage)?),
        QueryMsg::LatestContracts {} => to_binary(&query_latest_contracts(deps)?),
        QueryMsg::LatestContract { contract_name } => {
            to_binary(&query_latest_contract(deps, contract_name)?)
        }
        QueryMsg::VersionsByContractName {
            contract_name,
            from_index,
            limit,
        } => to_binary(&query_versions_by_contract_name(
            deps,
            contract_name,
            from_index,
            limit,
        )?),
        QueryMsg::ContractNames { from_index, limit } => {
            to_binary(&query_contract_names(deps, from_index, limit)?)
        }
        QueryMsg::AllEntries { from_index, limit } => {
            to_binary(&query_all_entries(deps, from_index, limit)?)
        }
    }
}

fn query_all_entries(
    deps: Deps,
    from_index: Option<u64>,
    limit: Option<u64>,
) -> StdResult<Vec<EntryResponse>> {
    let from_index = from_index.unwrap_or_default();
    let limit = limit.unwrap_or(100);
    let metadatas: Vec<((String, Vec<u8>), ContractMetadata)> = CONTRACT_METADATAS
        .range(deps.storage, None, None, Order::Ascending)
        .skip(from_index as usize)
        .take(limit as usize)
        .collect::<StdResult<_>>()?;

    let mut entries = Vec::with_capacity(metadatas.len());
    for ((contract_name, version), metadata) in metadatas {
        let contract_addr = CONTRACT_ADDRS.load(deps.storage, (&contract_name, &version))?;
        let metadata_response = ContractMetadataResponse {
            kind: metadata.kind,
            code_id: metadata.code_id,
            contract_addr,
            version: metadata.version,
            commit_id: metadata.commit_id,
            checksum: metadata.checksum,
            changelog_url: metadata.changelog_url,
            schema: metadata.schema,
        };
        let entry = EntryResponse {
            contract_name,
            metadata: metadata_response,
        };
        entries.push(entry);
    }
    Ok(entries)
}

fn query_contract_names(
    deps: Deps,
    from_index: Option<u64>,
    limit: Option<u64>,
) -> StdResult<Vec<String>> {
    let from_index = from_index.unwrap_or_default();
    let limit = limit.unwrap_or(100);
    CONTRACT_ADDRS
        .keys(deps.storage, None, None, Order::Ascending)
        .skip(from_index as usize)
        .take(limit as usize)
        .map(|res| res.map(|(contract_name, _)| contract_name))
        .collect()
}

fn query_versions_by_contract_name(
    deps: Deps,
    contract_name: String,
    from_index: Option<u64>,
    limit: Option<u64>,
) -> StdResult<Vec<ContractMetadataResponse>> {
    let from_index = from_index.unwrap_or_default();
    let limit = limit.unwrap_or(100);
    let metadatas: Vec<(Vec<u8>, ContractMetadata)> = CONTRACT_METADATAS
        .prefix(&contract_name)
        .range(deps.storage, None, None, Order::Ascending)
        .skip(from_index as usize)
        .take(limit as usize)
        .collect::<StdResult<_>>()?;

    let mut versions = Vec::with_capacity(metadatas.len());
    for (version, metadata) in metadatas {
        let contract_addr = CONTRACT_ADDRS.load(deps.storage, (&contract_name, &version))?;
        let metadata_response = ContractMetadataResponse {
            kind: metadata.kind,
            code_id: metadata.code_id,
            contract_addr,
            version: metadata.version,
            commit_id: metadata.commit_id,
            checksum: metadata.checksum,
            changelog_url: metadata.changelog_url,
            schema: metadata.schema,
        };
        versions.push(metadata_response);
    }
    Ok(versions)
}

pub fn query_latest_contracts(deps: Deps) -> StdResult<Vec<EntryResponse>> {
    let latest_versions: Vec<(String, [u8; 2])> = LATEST_VERSIONS
        .range(deps.storage, None, None, Order::Ascending)
        .collect::<StdResult<_>>()?;
    let mut entries = Vec::with_capacity(latest_versions.len());
    for (contract_name, version) in latest_versions {
        let contract_addr = CONTRACT_ADDRS.load(deps.storage, (&contract_name, &version))?;
        let metadata = CONTRACT_METADATAS.load(deps.storage, (&contract_name, &version))?;
        let metadata_response = ContractMetadataResponse {
            kind: metadata.kind,
            code_id: metadata.code_id,
            contract_addr,
            version: metadata.version,
            commit_id: metadata.commit_id,
            checksum: metadata.checksum,
            changelog_url: metadata.changelog_url,
            schema: metadata.schema,
        };
        let entry = EntryResponse {
            contract_name,
            metadata: metadata_response,
        };
        entries.push(entry);
    }
    Ok(entries)
}

pub fn query_latest_contract(
    deps: Deps,
    contract_name: String,
) -> StdResult<Option<ContractMetadataResponse>> {
    let latest_contract_version = LATEST_VERSIONS.may_load(deps.storage, &contract_name)?;
    latest_contract_version
        .map(|version| -> StdResult<_> {
            let contract_addr = CONTRACT_ADDRS.load(deps.storage, (&contract_name, &version))?;
            let metadata = CONTRACT_METADATAS.load(deps.storage, (&contract_name, &version))?;
            Ok(ContractMetadataResponse {
                kind: metadata.kind,
                code_id: metadata.code_id,
                contract_addr,
                version: metadata.version,
                commit_id: metadata.commit_id,
                checksum: metadata.checksum,
                changelog_url: metadata.changelog_url,
                schema: metadata.schema,
            })
        })
        .transpose()
}

#[cfg_attr(not(feature = "library"), entry_point)]
pub fn reply(deps: DepsMut, _env: Env, msg: Reply) -> Result<Response, ContractError> {
    let res = parse_reply_instantiate_data(msg)?;

    let contract_name: String = TEMP_REPLY.load(deps.storage)?.contract_name;

    let contract_address = deps.api.addr_validate(&res.contract_address)?;
    LATEST_ADDRS.save(deps.storage, &contract_name, &contract_address)?;

    let latest_version = LATEST_VERSIONS.load(deps.storage, &contract_name)?;

    CONTRACT_ADDRS.save(
        deps.storage,
        (&contract_name, &latest_version),
        &contract_address,
    )?;

    CONTRACT_ADDRS_LOOKUP.save(deps.storage, contract_address, &contract_name)?;

    Ok(Response::new())
}<|MERGE_RESOLUTION|>--- conflicted
+++ resolved
@@ -46,10 +46,7 @@
     )?;
     LATEST_VERSIONS.save(storage, &init_info.contract_name, &init_info.version)?;
 
-<<<<<<< HEAD
     // TODO: Once cosmwasm 1.2 is available, change to Instantiate2 https://github.com/CosmWasm/cosmwasm/blob/main/packages/std/src/results/cosmos_msg.rs#L169
-=======
->>>>>>> 120a9425
     let msg = WasmMsg::Instantiate {
         admin: Some(factory.to_owned()),
         code_id: init_info.code_id,
