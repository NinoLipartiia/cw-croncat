use crate::distributor::*;
use crate::error::ContractError;
use crate::external::*;
use crate::msg::*;
use crate::state::*;
<<<<<<< HEAD
use cosmwasm_std::Attribute;
use cosmwasm_std::Empty;
use cosmwasm_std::QuerierWrapper;
=======
use cosmwasm_std::Uint64;
>>>>>>> fbdf8670
#[cfg(not(feature = "library"))]
use cosmwasm_std::{
    entry_point, has_coins, to_binary, Addr, Binary, Coin, Deps, DepsMut, Env, MessageInfo,
    Response, StdError, StdResult, Storage,
};
use croncat_sdk_agents::msg::{
    AgentResponse, AgentTaskResponse, GetAgentIdsResponse, UpdateConfig,
};
use croncat_sdk_agents::types::{Agent, AgentStatus, Config};
use croncat_sdk_core::internal_messages::agents::AgentOnTaskCreated;
use cw2::set_contract_version;
use std::cmp;
use std::ops::Div;

pub(crate) const CONTRACT_NAME: &str = "crate:croncat-agents";
pub(crate) const CONTRACT_VERSION: &str = env!("CARGO_PKG_VERSION");

#[cfg_attr(not(feature = "library"), entry_point)]
pub fn instantiate(
    deps: DepsMut,
    _env: Env,
    info: MessageInfo,
    msg: InstantiateMsg,
) -> Result<Response, ContractError> {
    let InstantiateMsg {
        owner_addr,
        version,
        croncat_manager_key,
        croncat_tasks_key,
        agent_nomination_duration,
        min_tasks_per_agent,
        min_coin_for_agent_registration,
    } = msg;

    let owner_addr = owner_addr
        .map(|human| deps.api.addr_validate(&human))
        .transpose()?
        .unwrap_or_else(|| info.sender.clone());

    let config = &Config {
        min_tasks_per_agent: min_tasks_per_agent.unwrap_or(DEFAULT_MIN_TASKS_PER_AGENT),
        croncat_factory_addr: info.sender,
        croncat_manager_key,
        croncat_tasks_key,
        agent_nomination_duration: agent_nomination_duration.unwrap_or(DEFAULT_NOMINATION_DURATION),
        owner_addr,
        paused: false,
        agents_eject_threshold: DEFAULT_AGENTS_EJECT_THRESHOLD,
        min_coins_for_agent_registration: min_coin_for_agent_registration
            .unwrap_or(DEFAULT_MIN_COINS_FOR_AGENT_REGISTRATION),
    };

    CONFIG.save(deps.storage, config)?;
    AGENTS_ACTIVE.save(deps.storage, &vec![])?; //Init active agents empty vector
    set_contract_version(
        deps.storage,
        CONTRACT_NAME,
        version.unwrap_or_else(|| CONTRACT_VERSION.to_string()),
    )?;

    Ok(Response::new()
        .add_attribute("action", "instantiate")
        .add_attribute("paused", config.paused.to_string())
        .add_attribute("owner", config.owner_addr.to_string()))
}

#[cfg_attr(not(feature = "library"), entry_point)]
pub fn query(deps: Deps, env: Env, msg: QueryMsg) -> StdResult<Binary> {
    match msg {
        QueryMsg::GetAgent { account_id } => to_binary(&query_get_agent(deps, env, account_id)?),
        QueryMsg::GetAgentIds { from_index, limit } => {
            to_binary(&query_get_agent_ids(deps, from_index, limit)?)
        }
        QueryMsg::GetAgentTasks { account_id } => {
            to_binary(&query_get_agent_tasks(deps, env, account_id)?)
        }
        QueryMsg::Config {} => to_binary(&CONFIG.load(deps.storage)?),
    }
}

#[cfg_attr(not(feature = "library"), entry_point)]
pub fn execute(
    deps: DepsMut,
    env: Env,
    info: MessageInfo,
    msg: ExecuteMsg,
) -> Result<Response, ContractError> {
    match msg {
        ExecuteMsg::RegisterAgent { payable_account_id } => {
            register_agent(deps, info, env, payable_account_id)
        }
        ExecuteMsg::UnregisterAgent { from_behind } => {
            unregister_agent(deps.storage, &deps.querier, &info.sender, from_behind)
        }
        ExecuteMsg::UpdateAgent { payable_account_id } => {
            update_agent(deps, info, env, payable_account_id)
        }
        ExecuteMsg::CheckInAgent {} => accept_nomination_agent(deps, info, env),
        ExecuteMsg::OnTaskCreated(msg) => on_task_created(env, deps, info, msg),
        ExecuteMsg::UpdateConfig { config } => execute_update_config(deps, info, config),
        ExecuteMsg::Tick {} => execute_tick(deps, env),
    }
}

fn query_get_agent(deps: Deps, env: Env, account_id: String) -> StdResult<Option<AgentResponse>> {
    let account_id = deps.api.addr_validate(&account_id)?;

    let agent = AGENTS.may_load(deps.storage, &account_id)?;

    let a = if let Some(a) = agent {
        a
    } else {
        return Ok(None);
    };

    let config: Config = CONFIG.load(deps.storage)?;
    let total_tasks = croncat_tasks_contract::query_total_tasks(deps, &config)?;
    let rewards =
        croncat_manager_contract::query_agent_rewards(&deps.querier, &config, account_id.as_str())?;
    let agent_status = get_agent_status(deps.storage, env, &account_id, total_tasks)
        // Return wrapped error if there was a problem
        .map_err(|err| StdError::GenericErr {
            msg: err.to_string(),
        })?;

    let stats = AGENT_STATS
        .may_load(deps.storage, &account_id)?
        .unwrap_or_default();
    let agent_response = AgentResponse {
        status: agent_status,
        payable_account_id: a.payable_account_id,
        balance: rewards,
        last_executed_slot: stats.last_executed_slot,
        register_start: a.register_start,
    };
    Ok(Some(agent_response))
}

/// Get a list of agent addresses
fn query_get_agent_ids(
    deps: Deps,
    from_index: Option<u64>,
    limit: Option<u64>,
) -> StdResult<GetAgentIdsResponse> {
    let active_loaded: Vec<Addr> = AGENTS_ACTIVE.load(deps.storage)?;
    let active = active_loaded
        .into_iter()
        .skip(from_index.unwrap_or(0) as usize)
        .take(limit.unwrap_or(u64::MAX) as usize)
        .collect();
    let pending: Vec<Addr> = AGENTS_PENDING
        .iter(deps.storage)?
        .skip(from_index.unwrap_or(0) as usize)
        .take(limit.unwrap_or(u64::MAX) as usize)
        .collect::<StdResult<Vec<Addr>>>()?;

    Ok(GetAgentIdsResponse { active, pending })
}

fn query_get_agent_tasks(deps: Deps, env: Env, account_id: String) -> StdResult<AgentTaskResponse> {
    let account_id = deps.api.addr_validate(&account_id)?;
    let active = AGENTS_ACTIVE.load(deps.storage)?;
    if !active.contains(&account_id) {
        return Err(StdError::GenericErr {
            msg: "Agent is not active!".to_owned(),
        });
    }
    let config: Config = CONFIG.load(deps.storage)?;

    let (block_slots, cron_slots) = croncat_tasks_contract::query_tasks_slots(deps, &config)?;
    if block_slots == 0 && cron_slots == 0 {
        return Ok(AgentTaskResponse {
            num_cron_tasks: Uint64::zero(),
            num_block_tasks: Uint64::zero(),
        });
    }
    AGENT_TASK_DISTRIBUTOR
        .get_agent_tasks(
            &deps,
            &env,
            account_id,
            (Some(block_slots), Some(cron_slots)),
        )
        .map_err(|err| StdError::generic_err(err.to_string()))
}

/// Add any account as an agent that will be able to execute tasks.
/// Registering allows for rewards accruing with micro-payments which will accumulate to more long-term.
///
/// Optional Parameters:
/// "payable_account_id" - Allows a different account id to be specified, so a user can receive funds at a different account than the agent account.
fn register_agent(
    deps: DepsMut,
    info: MessageInfo,
    env: Env,
    payable_account_id: Option<String>,
) -> Result<Response, ContractError> {
    if !info.funds.is_empty() {
        return Err(ContractError::NoFundsShouldBeAttached);
    }
    let c: Config = CONFIG.load(deps.storage)?;
    if c.paused {
        return Err(ContractError::ContractPaused);
    }

    let account = info.sender;

    // REF: https://github.com/CosmWasm/cw-tokens/tree/main/contracts/cw20-escrow
    // Check if native token balance is sufficient for a few txns, in this case 4 txns
    let agent_wallet_balances = deps.querier.query_all_balances(account.clone())?;

    // Get the denom from the manager contract
    let manager_config = croncat_manager_contract::query_manager_config(&deps.as_ref(), &c)?;

    let agents_needs_coin = Coin::new(
        c.min_coins_for_agent_registration.into(),
        manager_config.native_denom,
    );
    if !has_coins(&agent_wallet_balances, &agents_needs_coin) || agent_wallet_balances.is_empty() {
        return Err(ContractError::InsufficientFunds {
            amount_needed: agents_needs_coin,
        });
    }

    let payable_id = if let Some(addr) = payable_account_id {
        deps.api.addr_validate(&addr)?
    } else {
        account.clone()
    };

    let mut active_agents_vec: Vec<Addr> = AGENTS_ACTIVE
        .may_load(deps.storage)?
        .ok_or(ContractError::NoActiveAgents)?;
    let total_agents = active_agents_vec.len();
    let agent_status = if total_agents == 0 {
        active_agents_vec.push(account.clone());
        AGENTS_ACTIVE.save(deps.storage, &active_agents_vec)?;
        AgentStatus::Active
    } else {
        AGENTS_PENDING.push_back(deps.storage, &account)?;
        AgentStatus::Pending
    };

    let storage = deps.storage;
    let agent = AGENTS.update(
        storage,
        &account,
        |a: Option<Agent>| -> Result<_, ContractError> {
            match a {
                // make sure that account isn't already added
                Some(_) => Err(ContractError::AgentAlreadyRegistered),
                None => {
                    Ok(Agent {
                        payable_account_id: payable_id,
                        // REF: https://github.com/CosmWasm/cosmwasm/blob/main/packages/std/src/types.rs#L57
                        register_start: env.block.time,
                    })
                }
            }
        },
    )?;
    AGENT_STATS.save(
        storage,
        &account,
        &AgentStats {
            last_executed_slot: env.block.height,
            completed_block_tasks: 0,
            completed_cron_tasks: 0,
            missed_blocked_tasks: 0,
            missed_cron_tasks: 0,
        },
    )?;
    Ok(Response::new()
        .add_attribute("action", "register_agent")
        .add_attribute("agent_status", format!("{:?}", agent_status.to_string()))
        .add_attribute("register_start", agent.register_start.nanos().to_string())
        .add_attribute("payable_account_id", agent.payable_account_id))
}

/// Update agent details, specifically the payable account id for an agent.
fn update_agent(
    deps: DepsMut,
    info: MessageInfo,
    _env: Env,
    payable_account_id: String,
) -> Result<Response, ContractError> {
    let payable_account_id = deps.api.addr_validate(&payable_account_id)?;
    let c: Config = CONFIG.load(deps.storage)?;
    if c.paused {
        return Err(ContractError::ContractPaused);
    }

    let agent = AGENTS.update(
        deps.storage,
        &info.sender,
        |a: Option<Agent>| -> Result<_, ContractError> {
            match a {
                Some(agent) => {
                    let mut ag = agent;
                    ag.payable_account_id = payable_account_id;
                    Ok(ag)
                }
                None => Err(ContractError::AgentNotRegistered {}),
            }
        },
    )?;

    Ok(Response::new()
        .add_attribute("action", "update_agent")
        .add_attribute("payable_account_id", agent.payable_account_id))
}

/// Allows an agent to accept a nomination within a certain amount of time to become an active agent.
fn accept_nomination_agent(
    deps: DepsMut,
    info: MessageInfo,
    env: Env,
) -> Result<Response, ContractError> {
    // Compare current time and Config's agent_nomination_begin_time to see if agent can join
    let c: Config = CONFIG.load(deps.storage)?;

    let mut active_agents: Vec<Addr> = AGENTS_ACTIVE.load(deps.storage)?;
    let mut pending_queue_iter = AGENTS_PENDING.iter(deps.storage)?;
    // Agent must be in the pending queue
    // Get the position in the pending queue
    let agent_position = if let Some(agent_position) = pending_queue_iter.position(|address| {
        if let Ok(addr) = address {
            addr == info.sender
        } else {
            false
        }
    }) {
        agent_position
    } else {
        // Sender's address does not exist in the agent pending queue
        return Err(ContractError::AgentNotRegistered);
    };
    let time_difference = if let Some(nomination_start) = AGENT_NOMINATION_BEGIN_TIME
        .load(deps.storage)
        .unwrap_or_default()
    {
        env.block.time.seconds() - nomination_start.seconds()
    } else {
        // edge case if last agent left
        if active_agents.is_empty() && agent_position == 0 {
            active_agents.push(info.sender.clone());
            AGENTS_ACTIVE.save(deps.storage, &active_agents)?;

            AGENTS_PENDING.pop_front(deps.storage)?;
            AGENT_NOMINATION_BEGIN_TIME.save(deps.storage, &None)?;
            return Ok(Response::new()
                .add_attribute("action", "accept_nomination_agent")
                .add_attribute("new_agent", info.sender.as_str()));
        } else {
            // No agents can join yet
            return Err(ContractError::NotAcceptingNewAgents);
        }
    };

    // It works out such that the time difference between when this is called,
    // and the agent nomination begin time can be divided by the nomination
    // duration and we get an integer. We use that integer to determine if an
    // agent is allowed to get let in. If their position in the pending queue is
    // less than or equal to that integer, they get let in.
    let max_index = time_difference.div(c.agent_nomination_duration as u64);
    let kicked_agents = if agent_position as u64 <= max_index {
        // Make this agent active
        // Update state removing from pending queue
        let kicked_agents: Vec<Addr> = {
            let mut kicked = Vec::with_capacity(agent_position);
            for _ in 0..=agent_position {
                let agent = AGENTS_PENDING.pop_front(deps.storage)?;
                // Since we already iterated over it - we know it exists
                let kicked_agent;
                unsafe {
                    kicked_agent = agent.unwrap_unchecked();
                }
                kicked.push(kicked_agent);
            }
            kicked
        };

        // and adding to active queue
        active_agents.push(info.sender.clone());
        AGENTS_ACTIVE.save(deps.storage, &active_agents)?;

        // and update the config, setting the nomination begin time to None,
        // which indicates no one will be nominated until more tasks arrive
        AGENT_NOMINATION_BEGIN_TIME.save(deps.storage, &None)?;
        kicked_agents
    } else {
        return Err(ContractError::TryLaterForNomination);
    };
    // Find difference
    Ok(Response::new()
        .add_attribute("action", "accept_nomination_agent")
        .add_attribute("new_agent", info.sender.as_str())
        .add_attribute("kicked_agents: ", format!("{kicked_agents:?}")))
}

/// Removes the agent from the active set of AGENTS.
/// Withdraws all reward balances to the agent payable account id.
/// In case it fails to unregister pending agent try to set `from_behind` to true
fn unregister_agent(
    storage: &mut dyn Storage,
    querier: &QuerierWrapper<Empty>,
    agent_id: &Addr,
    from_behind: Option<bool>,
) -> Result<Response, ContractError> {
    let config: Config = CONFIG.load(storage)?;
    if config.paused {
        return Err(ContractError::ContractPaused);
    }
    let agent = AGENTS
        .may_load(storage, agent_id)?
        .ok_or(ContractError::AgentNotRegistered {})?;

    // Remove from the list of active agents if the agent in this list
    let mut active_agents: Vec<Addr> = AGENTS_ACTIVE.load(storage)?;
    if let Some(index) = active_agents.iter().position(|addr| addr == agent_id) {
        //Notify the balancer agent has been removed, to rebalance itself
<<<<<<< HEAD
        AGENT_TASK_DISTRIBUTOR.on_agent_unregistered(storage, agent_id)?;
=======
        AGENT_STATS.remove(deps.storage, agent_id);
>>>>>>> fbdf8670
        active_agents.remove(index);
        AGENTS_ACTIVE.save(storage, &active_agents)?;
    } else {
        // Agent can't be both in active and pending vector
        // Remove from the pending queue
        let mut return_those_agents: Vec<Addr> =
            Vec::with_capacity((AGENTS_PENDING.len(storage)? / 2) as usize);
        if from_behind.unwrap_or(false) {
            while let Some(addr) = AGENTS_PENDING.pop_front(storage)? {
                if addr.eq(agent_id) {
                    break;
                } else {
                    return_those_agents.push(addr);
                }
            }
            for ag in return_those_agents.iter().rev() {
                AGENTS_PENDING.push_front(storage, ag)?;
            }
        } else {
            while let Some(addr) = AGENTS_PENDING.pop_back(storage)? {
                if addr.eq(agent_id) {
                    break;
                } else {
                    return_those_agents.push(addr);
                }
            }
            for ag in return_those_agents.iter().rev() {
                AGENTS_PENDING.push_back(storage, ag)?;
            }
        }
    }
    let msg = croncat_manager_contract::create_withdraw_rewards_submsg(
        querier,
        &config,
        agent_id.as_str(),
        agent.payable_account_id.to_string(),
    )?;
    AGENTS.remove(storage, agent_id);

    let responses = Response::new()
        //Send withdraw rewards message to manager contract
        .add_message(msg)
        .add_attribute("action", "unregister_agent")
        .add_attribute("account_id", agent_id);

    Ok(responses)
}

pub fn execute_update_config(
    deps: DepsMut,
    info: MessageInfo,
    msg: UpdateConfig,
) -> Result<Response, ContractError> {
    let new_config = CONFIG.update(deps.storage, |config| {
        // Deconstruct, so we don't miss any fields
        let UpdateConfig {
            owner_addr,
            paused,
            croncat_factory_addr,
            croncat_manager_key,
            croncat_tasks_key,
            min_tasks_per_agent,
            agent_nomination_duration,
            min_coins_for_agent_registration,
            agents_eject_threshold,
        } = msg;

        if info.sender != config.owner_addr {
            return Err(ContractError::Unauthorized {});
        }

        let new_config = Config {
            owner_addr: owner_addr
                .map(|human| deps.api.addr_validate(&human))
                .transpose()?
                .unwrap_or(config.owner_addr),
            croncat_factory_addr: croncat_factory_addr
                .map(|human| deps.api.addr_validate(&human))
                .transpose()?
                .unwrap_or(config.croncat_factory_addr),
            croncat_manager_key: croncat_manager_key.unwrap_or(config.croncat_manager_key),
            croncat_tasks_key: croncat_tasks_key.unwrap_or(config.croncat_tasks_key),
            paused: paused.unwrap_or(config.paused),
            min_tasks_per_agent: min_tasks_per_agent.unwrap_or(config.min_tasks_per_agent),
            agent_nomination_duration: agent_nomination_duration
                .unwrap_or(config.agent_nomination_duration),
            min_coins_for_agent_registration: min_coins_for_agent_registration
                .unwrap_or(DEFAULT_MIN_COINS_FOR_AGENT_REGISTRATION),
            agents_eject_threshold: agents_eject_threshold
                .unwrap_or(DEFAULT_AGENTS_EJECT_THRESHOLD),
        };
        Ok(new_config)
    })?;

    Ok(Response::new()
        .add_attribute("action", "update_config")
        .add_attribute("paused", new_config.paused.to_string())
        .add_attribute("owner_addr", new_config.owner_addr.to_string()))
}

fn get_agent_status(
    storage: &dyn Storage,
    env: Env,
    account_id: &Addr,
    total_tasks: u64,
) -> Result<AgentStatus, ContractError> {
    let c: Config = CONFIG.load(storage)?;
    let active = AGENTS_ACTIVE.load(storage)?;

    // Pending
    let mut pending_iter = AGENTS_PENDING.iter(storage)?;
    // If agent is pending, Check if they should get nominated to checkin to become active
    let agent_position = if let Some(pos) = pending_iter.position(|address| {
        if let Ok(addr) = address {
            &addr == account_id
        } else {
            false
        }
    }) {
        pos
    } else {
        // Check for active
        if active.contains(account_id) {
            return Ok(AgentStatus::Active);
        } else {
            return Err(ContractError::AgentNotRegistered {});
        }
    };

    // Edge case if last agent unregistered
    if active.is_empty() && agent_position == 0 {
        return Ok(AgentStatus::Nominated);
    };

    // Load config's task ratio, total tasks, active agents, and AGENT_NOMINATION_BEGIN_TIME.
    // Then determine if this agent is considered "Nominated" and should call CheckInAgent
    let max_agent_index =
        max_agent_nomination_index(storage, &c, env, &(active.len() as u64), total_tasks)?;
    let agent_status = match max_agent_index {
        Some(max_idx) if agent_position as u64 <= max_idx => AgentStatus::Nominated,
        _ => AgentStatus::Pending,
    };
    Ok(agent_status)
}

/// Calculate the biggest index of nomination for pending agents
fn max_agent_nomination_index(
    storage: &dyn Storage,
    cfg: &Config,
    env: Env,
    num_active_agents: &u64,
    total_tasks: u64,
) -> Result<Option<u64>, ContractError> {
    let block_time = env.block.time.seconds();

    let agent_nomination_begin_time = AGENT_NOMINATION_BEGIN_TIME
        .load(storage)
        .unwrap_or_default();

    match agent_nomination_begin_time {
        Some(begin_time) => {
            let min_tasks_per_agent = cfg.min_tasks_per_agent;
            let num_agents_to_accept =
                agents_to_let_in(&min_tasks_per_agent, num_active_agents, &total_tasks);

            if num_agents_to_accept > 0 {
                let time_difference = block_time - begin_time.seconds();

                let max_index = cmp::max(
                    time_difference.div(cfg.agent_nomination_duration as u64),
                    num_agents_to_accept - 1,
                );
                Ok(Some(max_index))
            } else {
                Ok(None)
            }
        }
        None => Ok(None),
    }
}

fn agents_to_let_in(max_tasks: &u64, num_active_agents: &u64, total_tasks: &u64) -> u64 {
    let num_tasks_covered = num_active_agents * max_tasks;
    if total_tasks > &num_tasks_covered {
        // It's possible there are more "covered tasks" than total tasks,
        // so use saturating subtraction to hit zero and not go below
        let total_tasks_needing_agents = total_tasks.saturating_sub(num_tasks_covered);

        let remainder = u64::from(total_tasks_needing_agents % max_tasks != 0);
        total_tasks_needing_agents / max_tasks + remainder
    } else {
        0
    }
}
pub fn execute_tick(deps: DepsMut, env: Env) -> Result<Response, ContractError> {
    let block_height = env.block.height;
    let config = CONFIG.load(deps.storage)?;
    let mut attributes = vec![];
    let mut submessages = vec![];
    let agents_active = AGENTS_ACTIVE.load(deps.storage)?;
    for agent_id in agents_active {
        let stats = AGENT_STATS
            .may_load(deps.storage, &agent_id)?
            .unwrap_or_default();

        if block_height > stats.last_executed_slot + config.agents_eject_threshold {
            let resp =
                unregister_agent(deps.storage, &deps.querier, &agent_id, None).unwrap_or_default();
            // Save attributes and messages
            attributes.extend_from_slice(&resp.attributes);
            submessages.extend_from_slice(&resp.messages);
        }
    }

    // Check if there isn't any active or pending agents
    if AGENTS_ACTIVE.load(deps.storage)?.is_empty() && AGENTS_PENDING.is_empty(deps.storage)? {
        attributes.push(Attribute::new("lifecycle", "tick_failure"))
    }
    let response = Response::new()
        .add_attribute("action", "tick")
        .add_attributes(attributes)
        .add_submessages(submessages);
    Ok(response)
}

fn on_task_created(
    env: Env,
    deps: DepsMut,
    info: MessageInfo,
    _: AgentOnTaskCreated,
) -> Result<Response, ContractError> {
    let config = CONFIG.may_load(deps.storage)?.unwrap();
    croncat_tasks_contract::assert_caller_is_tasks_contract(&deps.querier, &config, &info.sender)?;

    let min_tasks_per_agent = config.min_tasks_per_agent;
    let num_active_agents = AGENTS_ACTIVE.load(deps.storage)?.len() as u64;
    let total_tasks = croncat_tasks_contract::query_total_tasks(deps.as_ref(), &config)?;
    let num_agents_to_accept =
        agents_to_let_in(&min_tasks_per_agent, &num_active_agents, &total_tasks);

    // If we should allow a new agent to take over
    if num_agents_to_accept != 0 {
        // Don't wipe out an older timestamp
        let begin = AGENT_NOMINATION_BEGIN_TIME
            .load(deps.storage)
            .unwrap_or_default();
        if begin.is_none() {
            AGENT_NOMINATION_BEGIN_TIME.save(deps.storage, &Some(env.block.time))?;
        }
    }
    let response = Response::new().add_attribute("action", "on_task_created");
    Ok(response)
}<|MERGE_RESOLUTION|>--- conflicted
+++ resolved
@@ -3,17 +3,10 @@
 use crate::external::*;
 use crate::msg::*;
 use crate::state::*;
-<<<<<<< HEAD
-use cosmwasm_std::Attribute;
-use cosmwasm_std::Empty;
-use cosmwasm_std::QuerierWrapper;
-=======
-use cosmwasm_std::Uint64;
->>>>>>> fbdf8670
 #[cfg(not(feature = "library"))]
 use cosmwasm_std::{
-    entry_point, has_coins, to_binary, Addr, Binary, Coin, Deps, DepsMut, Env, MessageInfo,
-    Response, StdError, StdResult, Storage,
+    entry_point, has_coins, to_binary, Addr, Attribute, Binary, Coin, Deps, DepsMut, Empty, Env,
+    MessageInfo, QuerierWrapper, Response, StdError, StdResult, Storage, Uint64,
 };
 use croncat_sdk_agents::msg::{
     AgentResponse, AgentTaskResponse, GetAgentIdsResponse, UpdateConfig,
@@ -431,11 +424,7 @@
     let mut active_agents: Vec<Addr> = AGENTS_ACTIVE.load(storage)?;
     if let Some(index) = active_agents.iter().position(|addr| addr == agent_id) {
         //Notify the balancer agent has been removed, to rebalance itself
-<<<<<<< HEAD
-        AGENT_TASK_DISTRIBUTOR.on_agent_unregistered(storage, agent_id)?;
-=======
-        AGENT_STATS.remove(deps.storage, agent_id);
->>>>>>> fbdf8670
+        AGENT_STATS.remove(storage, agent_id);
         active_agents.remove(index);
         AGENTS_ACTIVE.save(storage, &active_agents)?;
     } else {
