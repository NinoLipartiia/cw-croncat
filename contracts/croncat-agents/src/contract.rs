--- conflicted
+++ resolved
@@ -3,12 +3,7 @@
 
 use crate::distributor::*;
 use crate::error::ContractError;
-<<<<<<< HEAD
 use crate::msg::*;
-=======
-use crate::msg::{ExecuteMsg, InstantiateMsg, QueryMsg};
-
->>>>>>> 171f2b7f
 use cw2::set_contract_version;
 
 use crate::state::{
@@ -401,11 +396,7 @@
         active_agents.remove(index);
         AGENTS_ACTIVE.save(deps.storage, &active_agents)?;
         //Notify the balancer agent has been removed, to rebalance itself
-<<<<<<< HEAD
-        AGENT_TASK_DISTRIBUTOR.on_agent_unregistered(storage, agent_id)?;
-=======
-        AGENT_BALANCER.on_agent_unregistered(deps.storage, agent_id)?;
->>>>>>> 171f2b7f
+        AGENT_TASK_DISTRIBUTOR.on_agent_unregistered(deps.storage, agent_id)?;
     } else {
         // Agent can't be both in active and pending vector
         // Remove from the pending queue
