#[cfg(not(feature = "library"))]
use cosmwasm_std::entry_point;

use crate::distributor::*;
use crate::error::ContractError;
use crate::external::*;
use crate::msg::*;
use crate::state::*;
use cosmwasm_std::{
    has_coins, to_binary, Addr, Attribute, Binary, Coin, Deps, DepsMut, Empty, Env, MessageInfo,
    QuerierWrapper, Response, StdError, StdResult, Storage, Uint64,
};
use croncat_sdk_agents::msg::{
    AgentInfo, AgentResponse, AgentTaskResponse, GetAgentIdsResponse, TaskStats, UpdateConfig,
};
use croncat_sdk_agents::types::{Agent, AgentNominationStatus, AgentStatus, Config};
use croncat_sdk_core::internal_messages::agents::{AgentOnTaskCompleted, AgentOnTaskCreated};
use cw2::set_contract_version;
use std::cmp::min;

pub(crate) const CONTRACT_NAME: &str = "crate:croncat-agents";
pub(crate) const CONTRACT_VERSION: &str = env!("CARGO_PKG_VERSION");

#[cfg_attr(not(feature = "library"), entry_point)]
pub fn instantiate(
    deps: DepsMut,
    _env: Env,
    info: MessageInfo,
    msg: InstantiateMsg,
) -> Result<Response, ContractError> {
    let InstantiateMsg {
        owner_addr,
        version,
        croncat_manager_key,
        croncat_tasks_key,
        agent_nomination_duration,
        min_tasks_per_agent,
        min_coin_for_agent_registration,
        agents_eject_threshold,
        min_active_agent_count,
    } = msg;

    let owner_addr = owner_addr
        .map(|human| deps.api.addr_validate(&human))
        .transpose()?
        .unwrap_or_else(|| info.sender.clone());

    let config = &Config {
        min_tasks_per_agent: min_tasks_per_agent.unwrap_or(DEFAULT_MIN_TASKS_PER_AGENT),
        croncat_factory_addr: info.sender,
        croncat_manager_key,
        croncat_tasks_key,
        agent_nomination_block_duration: agent_nomination_duration
            .unwrap_or(DEFAULT_NOMINATION_BLOCK_DURATION),
        owner_addr,
        paused: false,
        agents_eject_threshold: agents_eject_threshold.unwrap_or(DEFAULT_AGENTS_EJECT_THRESHOLD),
        min_coins_for_agent_registration: min_coin_for_agent_registration
            .unwrap_or(DEFAULT_MIN_COINS_FOR_AGENT_REGISTRATION),
        min_active_agent_count: min_active_agent_count.unwrap_or(DEFAULT_MIN_ACTIVE_AGENT_COUNT),
    };

    CONFIG.save(deps.storage, config)?;
    AGENTS_ACTIVE.save(deps.storage, &vec![])?; //Init active agents empty vector
    set_contract_version(
        deps.storage,
        CONTRACT_NAME,
        version.unwrap_or_else(|| CONTRACT_VERSION.to_string()),
    )?;
    AGENT_NOMINATION_STATUS.save(
        deps.storage,
        &AgentNominationStatus {
            start_height_of_nomination: None,
            tasks_created_from_last_nomination: 0,
        },
    )?;

    Ok(Response::new()
        .add_attribute("action", "instantiate")
        .add_attribute("paused", config.paused.to_string())
        .add_attribute("owner", config.owner_addr.to_string()))
}

#[cfg_attr(not(feature = "library"), entry_point)]
pub fn query(deps: Deps, env: Env, msg: QueryMsg) -> StdResult<Binary> {
    match msg {
        QueryMsg::GetAgent { account_id } => to_binary(&query_get_agent(deps, env, account_id)?),
        QueryMsg::GetAgentIds { from_index, limit } => {
            to_binary(&query_get_agent_ids(deps, from_index, limit)?)
        }
        QueryMsg::GetAgentTasks { account_id } => {
            to_binary(&query_get_agent_tasks(deps, env, account_id)?)
        }
        QueryMsg::Config {} => to_binary(&CONFIG.load(deps.storage)?),
    }
}

#[cfg_attr(not(feature = "library"), entry_point)]
pub fn execute(
    deps: DepsMut,
    env: Env,
    info: MessageInfo,
    msg: ExecuteMsg,
) -> Result<Response, ContractError> {
    match msg {
        ExecuteMsg::RegisterAgent { payable_account_id } => {
            register_agent(deps, info, env, payable_account_id)
        }
        ExecuteMsg::UnregisterAgent { from_behind } => {
            unregister_agent(deps.storage, &deps.querier, &info.sender, from_behind)
        }
        ExecuteMsg::UpdateAgent { payable_account_id } => {
            update_agent(deps, info, env, payable_account_id)
        }
        ExecuteMsg::CheckInAgent {} => accept_nomination_agent(deps, info, env),
        ExecuteMsg::OnTaskCreated(msg) => on_task_created(env, deps, info, msg),
        ExecuteMsg::UpdateConfig { config } => execute_update_config(deps, info, config),
        ExecuteMsg::Tick {} => execute_tick(deps, env),
        ExecuteMsg::OnTaskCompleted(msg) => on_task_completed(deps, info, msg),
    }
}

fn query_get_agent(deps: Deps, env: Env, account_id: String) -> StdResult<AgentResponse> {
    let account_id = deps.api.addr_validate(&account_id)?;

    let agent = AGENTS.may_load(deps.storage, &account_id)?;

    let a = if let Some(a) = agent {
        a
    } else {
        return Ok(AgentResponse { agent: None });
    };

    let config: Config = CONFIG.load(deps.storage)?;
    let rewards =
        croncat_manager_contract::query_agent_rewards(&deps.querier, &config, account_id.as_str())?;
    let agent_status = get_agent_status(deps.storage, env, &account_id)
        // Return wrapped error if there was a problem
        .map_err(|err| StdError::GenericErr {
            msg: err.to_string(),
        })?;

    let stats = AGENT_STATS
        .may_load(deps.storage, &account_id)?
        .unwrap_or_default();
    let agent_response = AgentResponse {
        agent: Some(AgentInfo {
            status: agent_status,
            payable_account_id: a.payable_account_id,
            balance: rewards,
            last_executed_slot: stats.last_executed_slot,
            register_start: a.register_start,
        }),
    };
    Ok(agent_response)
}

/// Get a list of agent addresses
fn query_get_agent_ids(
    deps: Deps,
    from_index: Option<u64>,
    limit: Option<u64>,
) -> StdResult<GetAgentIdsResponse> {
    let active_loaded: Vec<Addr> = AGENTS_ACTIVE.load(deps.storage)?;
    let active = active_loaded
        .into_iter()
        .skip(from_index.unwrap_or(0) as usize)
        .take(limit.unwrap_or(u64::MAX) as usize)
        .collect();
    let pending: Vec<Addr> = AGENTS_PENDING
        .iter(deps.storage)?
        .skip(from_index.unwrap_or(0) as usize)
        .take(limit.unwrap_or(u64::MAX) as usize)
        .collect::<StdResult<Vec<Addr>>>()?;

    Ok(GetAgentIdsResponse { active, pending })
}

fn query_get_agent_tasks(deps: Deps, env: Env, account_id: String) -> StdResult<AgentTaskResponse> {
    let account_id = deps.api.addr_validate(&account_id)?;
    let active = AGENTS_ACTIVE.load(deps.storage)?;
    if !active.contains(&account_id) {
        return Ok(AgentTaskResponse {
            stats: TaskStats {
                num_cron_tasks: Uint64::zero(),
                num_block_tasks: Uint64::zero(),
            },
        });
    }
    let config: Config = CONFIG.load(deps.storage)?;

    let (block_slots, cron_slots) = croncat_tasks_contract::query_tasks_slots(deps, &config)?;
    if block_slots == 0 && cron_slots == 0 {
        return Ok(AgentTaskResponse {
            stats: TaskStats {
                num_cron_tasks: Uint64::zero(),
                num_block_tasks: Uint64::zero(),
            },
        });
    }
    AGENT_TASK_DISTRIBUTOR
        .get_agent_tasks(
            &deps,
            &env,
            account_id,
            (Some(block_slots), Some(cron_slots)),
        )
        .map_err(|err| StdError::generic_err(err.to_string()))
}

/// Add any account as an agent that will be able to execute tasks.
/// Registering allows for rewards accruing with micro-payments which will accumulate to more long-term.
///
/// Optional Parameters:
/// "payable_account_id" - Allows a different account id to be specified, so a user can receive funds at a different account than the agent account.
fn register_agent(
    deps: DepsMut,
    info: MessageInfo,
    env: Env,
    payable_account_id: Option<String>,
) -> Result<Response, ContractError> {
    if !info.funds.is_empty() {
        return Err(ContractError::NoFundsShouldBeAttached);
    }
    let c: Config = CONFIG.load(deps.storage)?;
    if c.paused {
        return Err(ContractError::ContractPaused);
    }

    let account = info.sender;

    // REF: https://github.com/CosmWasm/cw-tokens/tree/main/contracts/cw20-escrow
    // Check if native token balance is sufficient for a few txns, in this case 4 txns
    let agent_wallet_balances = deps.querier.query_all_balances(account.clone())?;

    // Get the denom from the manager contract
    let manager_config = croncat_manager_contract::query_manager_config(&deps.as_ref(), &c)?;

    let agents_needs_coin = Coin::new(
        c.min_coins_for_agent_registration.into(),
        manager_config.native_denom,
    );
    if !has_coins(&agent_wallet_balances, &agents_needs_coin) || agent_wallet_balances.is_empty() {
        return Err(ContractError::InsufficientFunds {
            amount_needed: agents_needs_coin,
        });
    }

    let payable_id = if let Some(addr) = payable_account_id {
        deps.api.addr_validate(&addr)?
    } else {
        account.clone()
    };

    let mut active_agents_vec: Vec<Addr> = AGENTS_ACTIVE
        .may_load(deps.storage)?
        .ok_or(ContractError::NoActiveAgents)?;
    let total_agents = active_agents_vec.len();
    let agent_status = if total_agents == 0 {
        active_agents_vec.push(account.clone());
        AGENTS_ACTIVE.save(deps.storage, &active_agents_vec)?;
        AgentStatus::Active
    } else {
        AGENTS_PENDING.push_back(deps.storage, &account)?;
        AgentStatus::Pending
    };

    let storage = deps.storage;
    AGENTS.update(
        storage,
        &account,
        |a: Option<Agent>| -> Result<_, ContractError> {
            match a {
                // make sure that account isn't already added
                Some(_) => Err(ContractError::AgentAlreadyRegistered),
                None => {
                    Ok(Agent {
                        payable_account_id: payable_id,
                        // REF: https://github.com/CosmWasm/cosmwasm/blob/main/packages/std/src/types.rs#L57
                        register_start: env.block.time,
                    })
                }
            }
        },
    )?;
    AGENT_STATS.save(
        storage,
        &account,
        &AgentStats {
            last_executed_slot: env.block.height,
            completed_block_tasks: 0,
            completed_cron_tasks: 0,
            missed_blocked_tasks: 0,
            missed_cron_tasks: 0,
        },
    )?;
    Ok(Response::new()
        .add_attribute("action", "register_agent")
        .add_attribute("agent_status", agent_status.to_string()))
}

/// Update agent details, specifically the payable account id for an agent.
fn update_agent(
    deps: DepsMut,
    info: MessageInfo,
    _env: Env,
    payable_account_id: String,
) -> Result<Response, ContractError> {
    let payable_account_id = deps.api.addr_validate(&payable_account_id)?;
    let c: Config = CONFIG.load(deps.storage)?;
    if c.paused {
        return Err(ContractError::ContractPaused);
    }

    AGENTS.update(
        deps.storage,
        &info.sender,
        |a: Option<Agent>| -> Result<_, ContractError> {
            match a {
                Some(agent) => {
                    let mut ag = agent;
                    ag.payable_account_id = payable_account_id;
                    Ok(ag)
                }
                None => Err(ContractError::AgentNotRegistered {}),
            }
        },
    )?;

    Ok(Response::new().add_attribute("action", "update_agent"))
}

/// Allows an agent to accept a nomination within a certain amount of time to become an active agent.
fn accept_nomination_agent(
    deps: DepsMut,
    info: MessageInfo,
    env: Env,
) -> Result<Response, ContractError> {
    // Compare current time and Config's agent_nomination_begin_time to see if agent can join
    let c: Config = CONFIG.load(deps.storage)?;

    let mut active_agents: Vec<Addr> = AGENTS_ACTIVE.load(deps.storage)?;
    let mut pending_queue_iter = AGENTS_PENDING.iter(deps.storage)?;
    // Agent must be in the pending queue
    // Get the position in the pending queue
<<<<<<< HEAD
    let agent_position = pending_queue_iter
        .position(|a| a.map_or_else(|_| false, |v| info.sender == v))
        .ok_or(ContractError::AgentNotRegistered)?;

    let time_difference = if let Some(nomination_start) = AGENT_NOMINATION_BEGIN_TIME
        .load(deps.storage)
        .unwrap_or_default()
    {
        env.block.time.seconds() - nomination_start.seconds()
    } else {
        // edge case if last agent left
        if active_agents.is_empty() && agent_position == 0 {
            active_agents.push(info.sender.clone());
            AGENTS_ACTIVE.save(deps.storage, &active_agents)?;

            AGENTS_PENDING.pop_front(deps.storage)?;
            AGENT_NOMINATION_BEGIN_TIME.save(deps.storage, &None)?;
            return Ok(Response::new()
                .add_attribute("action", "accept_nomination_agent")
                .add_attribute("new_agent", info.sender.as_str()));
        } else {
            // No agents can join yet
            return Err(ContractError::NotAcceptingNewAgents);
        }
    };
=======
    let agent_position = if let Some(agent_position) = pending_queue_iter.position(|address| {
        if let Ok(addr) = address {
            addr == info.sender
        } else {
            false
        }
    }) {
        agent_position
    } else {
        // Sender's address does not exist in the agent pending queue
        return Err(ContractError::AgentNotRegistered);
    };
    let agent_nomination_status = AGENT_NOMINATION_STATUS.load(deps.storage)?;
    // edge case if last agent left
    if active_agents.is_empty() && agent_position == 0 {
        active_agents.push(info.sender.clone());
        AGENTS_ACTIVE.save(deps.storage, &active_agents)?;

        AGENTS_PENDING.pop_front(deps.storage)?;
        AGENT_NOMINATION_STATUS.save(
            deps.storage,
            &AgentNominationStatus {
                start_height_of_nomination: None,
                tasks_created_from_last_nomination: 0,
            },
        )?;
        return Ok(Response::new()
            .add_attribute("action", "accept_nomination_agent")
            .add_attribute("new_agent", info.sender.as_str()));
    }
>>>>>>> 4d97ee9b

    // It works out such that the time difference between when this is called,
    // and the agent nomination begin time can be divided by the nomination
    // duration and we get an integer. We use that integer to determine if an
    // agent is allowed to get let in. If their position in the pending queue is
    // less than or equal to that integer, they get let in.
    let max_index = max_agent_nomination_index(&c, env, agent_nomination_status)?
        .ok_or(ContractError::TryLaterForNomination)?;
    let kicked_agents = if agent_position as u64 <= max_index {
        // Make this agent active
        // Update state removing from pending queue
        let kicked_agents: Vec<Addr> = {
            let mut kicked = Vec::with_capacity(agent_position);
            for _ in 0..=agent_position {
                let agent = AGENTS_PENDING.pop_front(deps.storage)?;
                // Since we already iterated over it - we know it exists
                let kicked_agent;
                unsafe {
                    kicked_agent = agent.unwrap_unchecked();
                }
                kicked.push(kicked_agent);
            }
            kicked
        };

        // and adding to active queue
        active_agents.push(info.sender.clone());
        AGENTS_ACTIVE.save(deps.storage, &active_agents)?;

        // and update the config, setting the nomination begin time to None,
        // which indicates no one will be nominated until more tasks arrive
        AGENT_NOMINATION_STATUS.save(
            deps.storage,
            &AgentNominationStatus {
                start_height_of_nomination: None,
                tasks_created_from_last_nomination: 0,
            },
        )?;
        kicked_agents
    } else {
        return Err(ContractError::TryLaterForNomination);
    };
    // Find difference
    Ok(Response::new()
        .add_attribute("action", "accept_nomination_agent")
        .add_attribute("new_agent", info.sender.as_str())
        .add_attribute("kicked_agents: ", format!("{kicked_agents:?}")))
}

/// Removes the agent from the active set of AGENTS.
/// Withdraws all reward balances to the agent payable account id.
/// In case it fails to unregister pending agent try to set `from_behind` to true
fn unregister_agent(
    storage: &mut dyn Storage,
    querier: &QuerierWrapper<Empty>,
    agent_id: &Addr,
    from_behind: Option<bool>,
) -> Result<Response, ContractError> {
    let config: Config = CONFIG.load(storage)?;
    if config.paused {
        return Err(ContractError::ContractPaused);
    }
    let agent = AGENTS
        .may_load(storage, agent_id)?
        .ok_or(ContractError::AgentNotRegistered {})?;

    // Remove from the list of active agents if the agent in this list
    let mut active_agents: Vec<Addr> = AGENTS_ACTIVE.load(storage)?;
    if let Some(index) = active_agents.iter().position(|addr| addr == agent_id) {
        //Notify the balancer agent has been removed, to rebalance itself
        AGENT_STATS.remove(storage, agent_id);
        active_agents.remove(index);
        AGENTS_ACTIVE.save(storage, &active_agents)?;
    } else {
        // Agent can't be both in active and pending vector
        // Remove from the pending queue
        let mut return_those_agents: Vec<Addr> =
            Vec::with_capacity((AGENTS_PENDING.len(storage)? / 2) as usize);
        if from_behind.unwrap_or(false) {
            while let Some(addr) = AGENTS_PENDING.pop_front(storage)? {
                if addr.eq(agent_id) {
                    break;
                } else {
                    return_those_agents.push(addr);
                }
            }
            for ag in return_those_agents.iter().rev() {
                AGENTS_PENDING.push_front(storage, ag)?;
            }
        } else {
            while let Some(addr) = AGENTS_PENDING.pop_back(storage)? {
                if addr.eq(agent_id) {
                    break;
                } else {
                    return_those_agents.push(addr);
                }
            }
            for ag in return_those_agents.iter().rev() {
                AGENTS_PENDING.push_back(storage, ag)?;
            }
        }
    }
    let msg = croncat_manager_contract::create_withdraw_rewards_submsg(
        querier,
        &config,
        agent_id.as_str(),
        agent.payable_account_id.to_string(),
    )?;
    AGENTS.remove(storage, agent_id);

    let responses = Response::new()
        //Send withdraw rewards message to manager contract
        .add_message(msg)
        .add_attribute("action", "unregister_agent")
        .add_attribute("account_id", agent_id);

    Ok(responses)
}

pub fn execute_update_config(
    deps: DepsMut,
    info: MessageInfo,
    msg: UpdateConfig,
) -> Result<Response, ContractError> {
    CONFIG.update(deps.storage, |config| {
        // Deconstruct, so we don't miss any fields
        let UpdateConfig {
            owner_addr,
            paused,
            croncat_factory_addr,
            croncat_manager_key,
            croncat_tasks_key,
            min_tasks_per_agent,
            agent_nomination_duration,
            min_coins_for_agent_registration,
            agents_eject_threshold,
            min_active_agent_count,
        } = msg;

        if info.sender != config.owner_addr {
            return Err(ContractError::Unauthorized {});
        }

        let new_config = Config {
            owner_addr: owner_addr
                .map(|human| deps.api.addr_validate(&human))
                .transpose()?
                .unwrap_or(config.owner_addr),
            croncat_factory_addr: croncat_factory_addr
                .map(|human| deps.api.addr_validate(&human))
                .transpose()?
                .unwrap_or(config.croncat_factory_addr),
            croncat_manager_key: croncat_manager_key.unwrap_or(config.croncat_manager_key),
            croncat_tasks_key: croncat_tasks_key.unwrap_or(config.croncat_tasks_key),
            paused: paused.unwrap_or(config.paused),
            min_tasks_per_agent: min_tasks_per_agent.unwrap_or(config.min_tasks_per_agent),
            agent_nomination_block_duration: agent_nomination_duration
                .unwrap_or(config.agent_nomination_block_duration),
            min_coins_for_agent_registration: min_coins_for_agent_registration
                .unwrap_or(DEFAULT_MIN_COINS_FOR_AGENT_REGISTRATION),
            agents_eject_threshold: agents_eject_threshold
                .unwrap_or(DEFAULT_AGENTS_EJECT_THRESHOLD),
            min_active_agent_count: min_active_agent_count
                .unwrap_or(DEFAULT_MIN_ACTIVE_AGENT_COUNT),
        };
        Ok(new_config)
    })?;

    Ok(Response::new().add_attribute("action", "update_config"))
}

fn get_agent_status(
    storage: &dyn Storage,
    env: Env,
    account_id: &Addr,
) -> Result<AgentStatus, ContractError> {
    let c: Config = CONFIG.load(storage)?;
    let active = AGENTS_ACTIVE.load(storage)?;

    // Pending
    let mut pending_iter = AGENTS_PENDING.iter(storage)?;
    // If agent is pending, Check if they should get nominated to checkin to become active
    let agent_position = if let Some(pos) = pending_iter.position(|address| {
        if let Ok(addr) = address {
            &addr == account_id
        } else {
            false
        }
    }) {
        pos
    } else {
        // Check for active
        if active.contains(account_id) {
            return Ok(AgentStatus::Active);
        } else {
            return Err(ContractError::AgentNotRegistered {});
        }
    };

    // Edge case if last agent unregistered
    if active.is_empty() && agent_position == 0 {
        return Ok(AgentStatus::Nominated);
    };

    // Load config's task ratio, total tasks, active agents, and AGENT_NOMINATION_BEGIN_TIME.
    // Then determine if this agent is considered "Nominated" and should call CheckInAgent
    let max_agent_index =
        max_agent_nomination_index(&c, env, AGENT_NOMINATION_STATUS.load(storage)?)?;
    let agent_status = match max_agent_index {
        Some(max_idx) if agent_position as u64 <= max_idx => AgentStatus::Nominated,
        _ => AgentStatus::Pending,
    };
    Ok(agent_status)
}

/// Calculate the biggest index of nomination for pending agents
fn max_agent_nomination_index(
    cfg: &Config,
    env: Env,
    agent_nomination_status: AgentNominationStatus,
) -> StdResult<Option<u64>> {
    let block_height = env.block.height;

    let agents_by_tasks_created =
        agent_nomination_status.tasks_created_from_last_nomination / cfg.min_tasks_per_agent;
    let agents_by_height = agent_nomination_status
        .start_height_of_nomination
        .map_or(0, |start_height| {
            (block_height - start_height) / cfg.agent_nomination_block_duration as u64
        });
    let agents_to_pass = min(agents_by_tasks_created, agents_by_height);
    if agents_to_pass == 0 {
        Ok(None)
    } else {
        Ok(Some(agents_to_pass - 1))
    }
}

pub fn execute_tick(deps: DepsMut, env: Env) -> Result<Response, ContractError> {
    let block_height = env.block.height;
    let config = CONFIG.load(deps.storage)?;
    let mut attributes = vec![];
    let mut submessages = vec![];
    let agents_active = AGENTS_ACTIVE.load(deps.storage)?;
    let total_remove_agents: usize = agents_active.len();
    let mut total_removed = 0;

    for agent_id in agents_active {
        let skip = (config.min_active_agent_count as usize) >= total_remove_agents - total_removed;
        if !skip {
            let stats = AGENT_STATS
                .load(deps.storage, &agent_id)
                .unwrap_or_default();
            if block_height > stats.last_executed_slot + config.agents_eject_threshold {
                let resp = unregister_agent(deps.storage, &deps.querier, &agent_id, None)
                    .unwrap_or_default();
                // Save attributes and messages
                attributes.extend_from_slice(&resp.attributes);
                submessages.extend_from_slice(&resp.messages);
                total_removed += 1;
            }
        }
    }
    // Check if there isn't any active or pending agents
    if AGENTS_ACTIVE.load(deps.storage)?.is_empty() && AGENTS_PENDING.is_empty(deps.storage)? {
        attributes.push(Attribute::new("lifecycle", "tick_failure"))
    }
    let response = Response::new()
        .add_attribute("action", "tick")
        .add_attributes(attributes)
        .add_submessages(submessages);
    Ok(response)
}

fn on_task_created(
    env: Env,
    deps: DepsMut,
    info: MessageInfo,
    _: AgentOnTaskCreated,
) -> Result<Response, ContractError> {
    let config = CONFIG.may_load(deps.storage)?.unwrap();
    croncat_tasks_contract::assert_caller_is_tasks_contract(&deps.querier, &config, &info.sender)?;

    AGENT_NOMINATION_STATUS.update(deps.storage, |mut status| -> StdResult<_> {
        if status.start_height_of_nomination.is_none() {
            status.start_height_of_nomination = Some(env.block.height)
        }
        Ok(AgentNominationStatus {
            start_height_of_nomination: status.start_height_of_nomination,
            tasks_created_from_last_nomination: status.tasks_created_from_last_nomination + 1,
        })
    })?;

    let response = Response::new().add_attribute("action", "on_task_created");
    Ok(response)
}
fn on_task_completed(
    deps: DepsMut,
    info: MessageInfo,
    args: AgentOnTaskCompleted,
) -> Result<Response, ContractError> {
    let config = CONFIG.may_load(deps.storage)?.unwrap();

    croncat_manager_contract::assert_caller_is_manager_contract(
        &deps.querier,
        &config,
        &info.sender,
    )?;
    let mut stats = AGENT_STATS.load(deps.storage, &args.agent_id)?;

    if args.is_block_slot_task {
        stats.completed_block_tasks += 1;
    } else {
        stats.completed_cron_tasks += 1;
    }
    AGENT_STATS.save(deps.storage, &args.agent_id, &stats)?;

    let response = Response::new().add_attribute("action", "on_task_completed");
    Ok(response)
}<|MERGE_RESOLUTION|>--- conflicted
+++ resolved
@@ -343,45 +343,9 @@
     let mut pending_queue_iter = AGENTS_PENDING.iter(deps.storage)?;
     // Agent must be in the pending queue
     // Get the position in the pending queue
-<<<<<<< HEAD
     let agent_position = pending_queue_iter
         .position(|a| a.map_or_else(|_| false, |v| info.sender == v))
         .ok_or(ContractError::AgentNotRegistered)?;
-
-    let time_difference = if let Some(nomination_start) = AGENT_NOMINATION_BEGIN_TIME
-        .load(deps.storage)
-        .unwrap_or_default()
-    {
-        env.block.time.seconds() - nomination_start.seconds()
-    } else {
-        // edge case if last agent left
-        if active_agents.is_empty() && agent_position == 0 {
-            active_agents.push(info.sender.clone());
-            AGENTS_ACTIVE.save(deps.storage, &active_agents)?;
-
-            AGENTS_PENDING.pop_front(deps.storage)?;
-            AGENT_NOMINATION_BEGIN_TIME.save(deps.storage, &None)?;
-            return Ok(Response::new()
-                .add_attribute("action", "accept_nomination_agent")
-                .add_attribute("new_agent", info.sender.as_str()));
-        } else {
-            // No agents can join yet
-            return Err(ContractError::NotAcceptingNewAgents);
-        }
-    };
-=======
-    let agent_position = if let Some(agent_position) = pending_queue_iter.position(|address| {
-        if let Ok(addr) = address {
-            addr == info.sender
-        } else {
-            false
-        }
-    }) {
-        agent_position
-    } else {
-        // Sender's address does not exist in the agent pending queue
-        return Err(ContractError::AgentNotRegistered);
-    };
     let agent_nomination_status = AGENT_NOMINATION_STATUS.load(deps.storage)?;
     // edge case if last agent left
     if active_agents.is_empty() && agent_position == 0 {
@@ -400,7 +364,6 @@
             .add_attribute("action", "accept_nomination_agent")
             .add_attribute("new_agent", info.sender.as_str()));
     }
->>>>>>> 4d97ee9b
 
     // It works out such that the time difference between when this is called,
     // and the agent nomination begin time can be divided by the nomination
