--- conflicted
+++ resolved
@@ -222,12 +222,8 @@
                 val: "Task is not ready".to_string(),
             });
         }
-<<<<<<< HEAD
         // self.check_bank_msg(deps.as_ref(), &info, &env, &task)?;
         let rules = if let Some(rules) = task.rules {
-=======
-        let rules = if let Some(ref rules) = task.rules {
->>>>>>> e87e8cbe
             rules
         } else {
             // TODO: else should be unreachable
