--- conflicted
+++ resolved
@@ -5,12 +5,8 @@
 use crate::helpers::ReplyMsgParser;
 use crate::state::{Config, CwCroncat, QueueItem, TaskInfo};
 use cosmwasm_std::{
-<<<<<<< HEAD
-    coin, Addr, Coin, DepsMut, Empty, Env, MessageInfo, Reply, Response, StdResult, Storage, SubMsg,
-=======
     coin, Addr, Coin, Deps, DepsMut, Empty, Env, MessageInfo, QueryRequest, Reply, Response,
     StdResult, Storage, SubMsg, WasmQuery,
->>>>>>> 02cf8f62
 };
 use cw_croncat_core::traits::{FindAndMutate, Intervals};
 use cw_croncat_core::types::{Agent, Interval, SlotType, Task};
@@ -26,33 +22,7 @@
         info: MessageInfo,
         env: Env,
     ) -> Result<Response, ContractError> {
-<<<<<<< HEAD
-        if !info.funds.is_empty() {
-            return Err(ContractError::CustomError {
-                val: "Must not attach funds".to_string(),
-            });
-        }
-        let c: Config = self.config.load(deps.storage)?;
-        if c.paused {
-            return Err(ContractError::CustomError {
-                val: "Contract paused".to_string(),
-            });
-        }
-
-        if c.available_balance.native.is_empty() {
-            return Err(ContractError::CustomError {
-                val: "Not enough available balance for sending agent reward".to_string(),
-            });
-        }
-        // only registered agent signed, because micropayments will benefit long term
-        let agent_opt = self.agents.may_load(deps.storage, &info.sender)?;
-        if agent_opt.is_none() {
-            return Err(ContractError::AgentNotRegistered {});
-        }
-        let active_agents: Vec<Addr> = self.agent_active_queue.load(deps.storage)?;
-=======
         self.check_ready_for_proxy_call(deps.as_ref(), &info)?;
->>>>>>> 02cf8f62
 
         let agent = self.check_agent(deps.as_ref(), &info)?;
 
@@ -133,19 +103,7 @@
 
         let task = some_task.unwrap();
 
-<<<<<<< HEAD
-        //Restrict bank msg so contract doesnt get drained
-        // if task.is_recurring()
-        //     && task.contains_send_msg()
-        //     && !task.is_valid_msg_calculate_usage(&env.contract.address, &info.sender, &c.owner_id)
-        // {
-        //     return Err(ContractError::CustomError {
-        //         val: "Invalid process_call message!".to_string(),
-        //     });
-        // }
-=======
         // self.check_bank_msg(deps.as_ref(), &info, &env, &task)?;
->>>>>>> 02cf8f62
 
         // TODO: Bring this back!
         // // Fee breakdown:
@@ -231,10 +189,7 @@
         // Add submessages for all actions
         // And calculate gas usages
         let mut gas_used = 0;
-<<<<<<< HEAD
-=======
         let c: Config = self.config.load(deps.storage)?;
->>>>>>> 02cf8f62
         for action in actions {
             let sub_msg: SubMsg = SubMsg::reply_always(action.msg, next_idx);
             if let Some(gas_limit) = action.gas_limit {
@@ -245,10 +200,7 @@
                 gas_used += c.gas_base_fee;
             }
         }
-<<<<<<< HEAD
-=======
-
->>>>>>> 02cf8f62
+
         // Task pays for gas even if it failed
         let mut agent = agent;
         let mut task = task;
@@ -261,10 +213,7 @@
 
         self.agents.save(deps.storage, &info.sender, &agent)?;
         self.tasks.save(deps.storage, &hash, &task)?;
-<<<<<<< HEAD
-=======
-
->>>>>>> 02cf8f62
+
         // Keep track for later scheduling
         self.rq_push(
             deps.storage,
@@ -303,24 +252,6 @@
     ) -> Result<Response, ContractError> {
         self.check_ready_for_proxy_call(deps.as_ref(), &info)?;
 
-<<<<<<< HEAD
-        //no fail
-        self.balancer.on_task_completed(
-            storage,
-            &env,
-            &self.config,
-            &self.agent_active_queue,
-            task_info,
-        ); //send completed event to balancer
-           //If Send and reccuring task increment withdrawn funds so contract doesnt get drained
-        let transferred_bank_tokens = msg.transferred_bank_tokens();
-        let task_to_finilize = task.unwrap();
-        if task_to_finilize.contains_send_msg() && task_to_finilize.is_recurring() {
-            task_to_finilize
-                .funds_withdrawn_recurring
-                .saturating_add(transferred_bank_tokens[0].amount);
-            self.tasks.save(storage, &task_hash, &task_to_finilize)?;
-=======
         let agent = self.check_agent(deps.as_ref(), &info)?;
 
         let some_task = self
@@ -328,7 +259,6 @@
             .may_load(deps.storage, task_hash.to_owned().into_bytes())?;
         if some_task.is_none() {
             return Err(ContractError::NoTaskFound {});
->>>>>>> 02cf8f62
         }
         let task = some_task.unwrap();
 
@@ -436,11 +366,7 @@
         task: Task,
         queue_item: QueueItem,
     ) -> Result<Response, ContractError> {
-<<<<<<< HEAD
-        let task_hash_str = task.to_hash();
-=======
         let task_hash = task.to_hash();
->>>>>>> 02cf8f62
         // TODO: How can we compute gas & fees paid on this txn?
         // let out_of_funds = call_total_balance > task.total_deposit;
 
@@ -451,11 +377,7 @@
             || task.verify_enough_balances(false).is_err()
         {
             // Process task exit, if no future task can execute
-<<<<<<< HEAD
-            let rt = self.remove_task(deps.storage, task_hash_str);
-=======
             let rt = self.remove_task(deps.storage, task_hash);
->>>>>>> 02cf8f62
             let resp = rt.unwrap_or_default();
             return Ok(Response::new()
                 .add_attribute("method", "proxy_callback")
@@ -467,70 +389,27 @@
         // reschedule next!
         // Parse interval into a future timestamp, then convert to a slot
         let (next_id, slot_kind) = task.interval.next(&env, task.boundary);
-<<<<<<< HEAD
-
-        let task_info = TaskInfo {
-            task: Some(task.clone()),
-            task_hash: queue_item.task_hash.unwrap(),
-=======
         let task_info = TaskInfo {
             task: Some(task.clone()),
             task_hash: task_hash.as_bytes().to_vec(),
->>>>>>> 02cf8f62
             task_is_extra: queue_item.task_is_extra,
             slot_kind,
             agent_id: Some(agent_id),
         };
         // If the next interval comes back 0, then this task should not schedule again
         if next_id == 0 {
-<<<<<<< HEAD
-            let rt = self.remove_task(deps.storage, task_hash_str.clone());
-=======
             let rt = self.remove_task(deps.storage, task_hash.clone());
->>>>>>> 02cf8f62
             let resp = rt.unwrap_or_default();
             // Task has been removed, complete and rebalance internal balancer
             self.complete_agent_task(deps.storage, env, msg, task_info)
                 .unwrap();
             return Ok(Response::new()
                 .add_attribute("method", "proxy_callback")
-<<<<<<< HEAD
-                .add_attribute("ended_task", task_hash_str)
-=======
                 .add_attribute("ended_task", task_hash)
->>>>>>> 02cf8f62
                 .add_attributes(resp.attributes)
                 .add_submessages(resp.messages)
                 .add_events(resp.events));
         }
-<<<<<<< HEAD
-        // Get previous task hashes in slot, add as needed
-        let update_vec_data = |d: Option<Vec<Vec<u8>>>| -> StdResult<Vec<Vec<u8>>> {
-            match d {
-                // has some data, simply push new hash
-                Some(data) => {
-                    let mut s = data;
-                    s.push(task.to_hash_vec());
-                    Ok(s)
-                }
-                // No data, push new vec & hash
-                None => Ok(vec![task.to_hash_vec()]),
-            }
-        };
-
-        // Based on slot kind, put into block or cron slots
-        match slot_kind {
-            SlotType::Block => {
-                self.block_slots
-                    .update(deps.storage, next_id, update_vec_data)?;
-            }
-            SlotType::Cron => {
-                self.time_slots
-                    .update(deps.storage, next_id, update_vec_data)?;
-            }
-        }
-
-=======
 
         if task.with_rules() {
             // Based on slot kind, put into block or cron slots
@@ -571,7 +450,6 @@
                 }
             }
         }
->>>>>>> 02cf8f62
         Ok(Response::new()
             .add_attribute("method", "proxy_callback")
             .add_attribute("slot_id", next_id.to_string())
@@ -597,8 +475,6 @@
         agent.last_missed_slot = 0;
         self.agents.save(storage, &message.sender, &agent)?;
         Ok(add_native)
-<<<<<<< HEAD
-=======
     }
 
     fn check_ready_for_proxy_call(
@@ -639,7 +515,6 @@
             return Err(ContractError::AgentNotRegistered {});
         }
         Ok(agent_opt.unwrap())
->>>>>>> 02cf8f62
     }
 
     // // Restrict bank msg so contract doesnt get drained
@@ -1861,11 +1736,7 @@
             .execute_contract(
                 Addr::unchecked(AGENT0),
                 contract_addr.clone(),
-<<<<<<< HEAD
-                &ExecuteMsg::ProxyCall {},
-=======
                 &ExecuteMsg::ProxyCall { task_hash: None },
->>>>>>> 02cf8f62
                 &[],
             )
             .unwrap();
@@ -1931,31 +1802,19 @@
 
         // quick agent register
         let msg = ExecuteMsg::RegisterAgent {
-<<<<<<< HEAD
-            payable_account_id: Some(Addr::unchecked(AGENT1_BENEFICIARY)),
-=======
             payable_account_id: Some(AGENT1_BENEFICIARY.to_string()),
->>>>>>> 02cf8f62
         };
         app.execute_contract(Addr::unchecked(AGENT0), contract_addr.clone(), &msg, &[])
             .unwrap();
 
         app.update_block(add_little_time);
 
-<<<<<<< HEAD
-        let proxy_call_msg = ExecuteMsg::ProxyCall {};
-=======
         let proxy_call_msg = ExecuteMsg::ProxyCall { task_hash: None };
->>>>>>> 02cf8f62
         let res = app.execute_contract(
             Addr::unchecked(AGENT0),
             contract_addr.clone(),
             &proxy_call_msg,
-<<<<<<< HEAD
-            &vec![],
-=======
             &[],
->>>>>>> 02cf8f62
         );
         assert!(res.is_ok());
     }
@@ -2015,11 +1874,7 @@
 
         // quick agent register
         let msg = ExecuteMsg::RegisterAgent {
-<<<<<<< HEAD
-            payable_account_id: Some(Addr::unchecked(AGENT1_BENEFICIARY)),
-=======
             payable_account_id: Some(AGENT1_BENEFICIARY.to_string()),
->>>>>>> 02cf8f62
         };
         app.execute_contract(Addr::unchecked(AGENT0), contract_addr.clone(), &msg, &[])
             .unwrap();
@@ -2030,11 +1885,7 @@
         let contract_balance_before_proxy_call =
             app.wrap().query_balance(&contract_addr, "atom").unwrap();
         let admin_balance_before_proxy_call = app.wrap().query_balance(ADMIN, "atom").unwrap();
-<<<<<<< HEAD
-        let proxy_call_msg = ExecuteMsg::ProxyCall {};
-=======
         let proxy_call_msg = ExecuteMsg::ProxyCall { task_hash: None };
->>>>>>> 02cf8f62
         app.execute_contract(
             Addr::unchecked(AGENT0),
             contract_addr.clone(),
@@ -2146,20 +1997,12 @@
 
         // quick agent register
         let msg = ExecuteMsg::RegisterAgent {
-<<<<<<< HEAD
-            payable_account_id: Some(Addr::unchecked(AGENT1_BENEFICIARY)),
-=======
             payable_account_id: Some(AGENT1_BENEFICIARY.to_string()),
->>>>>>> 02cf8f62
         };
         app.execute_contract(Addr::unchecked(AGENT0), contract_addr.clone(), &msg, &[])
             .unwrap();
 
-<<<<<<< HEAD
-        let proxy_call_msg = ExecuteMsg::ProxyCall {};
-=======
         let proxy_call_msg = ExecuteMsg::ProxyCall { task_hash: None };
->>>>>>> 02cf8f62
         // executing it two times
         app.update_block(add_little_time);
         let res = app
