use crate::balancer::Balancer;
use crate::error::ContractError;
use crate::helpers::{send_tokens, GenericBalance};
use crate::state::{Config, CwCroncat};
use cosmwasm_std::{
    has_coins, Addr, Coin, Deps, DepsMut, Env, MessageInfo, Response, StdError, StdResult, Storage,
    SubMsg,
};
use std::ops::Div;

use crate::ContractError::AgentNotRegistered;
use cw_croncat_core::msg::{AgentTaskResponse, GetAgentIdsResponse};
use cw_croncat_core::types::{Agent, AgentResponse, AgentStatus};

impl<'a> CwCroncat<'a> {
    /// Get a single agent details
    /// Check's status as well, in case this agent needs to be considered for election
    pub(crate) fn query_get_agent(
        &self,
        deps: Deps,
        env: Env,
        account_id: String,
    ) -> StdResult<Option<AgentResponse>> {
<<<<<<< HEAD
=======
        let account_id = deps.api.addr_validate(&account_id)?;
>>>>>>> 02cf8f62
        let agent = self.agents.may_load(deps.storage, &account_id)?;
        if agent.is_none() {
            return Ok(None);
        }
        let active: Vec<Addr> = self.agent_active_queue.load(deps.storage)?;
        let a = agent.unwrap();
        let mut agent_response = AgentResponse {
            status: AgentStatus::Pending, // Simple default
            payable_account_id: a.payable_account_id,
            balance: a.balance,
            total_tasks_executed: a.total_tasks_executed,
            last_missed_slot: a.last_missed_slot,
            register_start: a.register_start,
        };

        if active.contains(&account_id) {
            agent_response.status = AgentStatus::Active;
            return Ok(Some(agent_response));
        }

        let agent_status = self.get_agent_status(deps.storage, env, account_id);

        // Return wrapped error if there was a problem
        if agent_status.is_err() {
            return Err(StdError::GenericErr {
                msg: agent_status.err().unwrap().to_string(),
            });
        }

        agent_response.status = agent_status.expect("Should have valid agent status");
        Ok(Some(agent_response))
    }

    /// Get a list of agent addresses
    pub(crate) fn query_get_agent_ids(&self, deps: Deps) -> StdResult<GetAgentIdsResponse> {
        let active: Vec<Addr> = self.agent_active_queue.load(deps.storage)?;
        let pending: Vec<Addr> = self.agent_pending_queue.load(deps.storage)?;

        Ok(GetAgentIdsResponse { active, pending })
    }

    // TODO: Change this to solid round-table implementation. Setup this simple version for PoC
    /// Get how many tasks an agent can execute
    /// TODO: Remove this function, replaced by balancer
    pub(crate) fn query_get_agent_tasks(
        &mut self,
        deps: Deps,
        env: Env,
        account_id: String,
    ) -> StdResult<Option<AgentTaskResponse>> {
<<<<<<< HEAD
=======
        let account_id = deps.api.addr_validate(&account_id)?;
        let active = self.agent_active_queue.load(deps.storage)?;
        if !active.contains(&account_id) {
            // TODO: unsure if we can return AgentNotRegistered
            return Err(StdError::GenericErr {
                msg: AgentNotRegistered {}.to_string(),
            });
        }

>>>>>>> 02cf8f62
        // Get all tasks (the final None means no limit when we take)
        let slot_items = self.get_current_slot_items(&env.block, deps.storage, None);

        if slot_items == (None, None) {
            return Ok(None);
        }

        self.balancer.get_agent_tasks(
            &deps,
            &env,
            &self.config,
            &self.agent_active_queue,
            account_id,
            slot_items,
        )
    }

    /// Add any account as an agent that will be able to execute tasks.
    /// Registering allows for rewards accruing with micro-payments which will accumulate to more long-term.
    ///
    /// Optional Parameters:
    /// "payable_account_id" - Allows a different account id to be specified, so a user can receive funds at a different account than the agent account.
    pub fn register_agent(
        &self,
        deps: DepsMut,
        info: MessageInfo,
        env: Env,
        payable_account_id: Option<String>,
    ) -> Result<Response, ContractError> {
        if !info.funds.is_empty() {
            return Err(ContractError::CustomError {
                val: "Do not attach funds".to_string(),
            });
        }
        let c: Config = self.config.load(deps.storage)?;
        if c.paused {
            return Err(ContractError::ContractPaused {
                val: "Register agent paused".to_string(),
            });
        }

        let account = info.sender;

        // REF: https://github.com/CosmWasm/cw-tokens/tree/main/contracts/cw20-escrow
        // Check if native token balance is sufficient for a few txns, in this case 4 txns
        // TODO: Adjust gas & costs based on real usage cost
        let agent_wallet_balances = deps.querier.query_all_balances(account.clone())?;
        let unit_cost = c.gas_price * 4;
        if !has_coins(
            &agent_wallet_balances,
            &Coin::new(u128::from(unit_cost), c.native_denom),
        ) || agent_wallet_balances.is_empty()
        {
            return Err(ContractError::CustomError {
                val: "Insufficient funds".to_string(),
            });
        }

        let payable_id = if let Some(addr) = payable_account_id {
            deps.api.addr_validate(&addr)?
        } else {
            account.clone()
        };

        let mut active_agents: Vec<Addr> = self.agent_active_queue.load(deps.storage)?;
        let total_agents = active_agents.len();
        let agent_status = if total_agents == 0 {
            active_agents.push(account.clone());
            self.agent_active_queue.save(deps.storage, &active_agents)?;
            AgentStatus::Active
        } else {
            let mut pending_agents = self.agent_pending_queue.load(deps.storage)?;
            pending_agents.push(account.clone());
            self.agent_pending_queue
                .save(deps.storage, &pending_agents)?;
            AgentStatus::Pending
        };

        self.agents.update(
            deps.storage,
            &account,
            |a: Option<Agent>| -> Result<_, ContractError> {
                match a {
                    // make sure that account isn't already added
                    Some(_) => Err(ContractError::CustomError {
                        val: "Agent already exists".to_string(),
                    }),
                    None => {
                        Ok(Agent {
                            payable_account_id: payable_id,
                            balance: GenericBalance::default(),
                            total_tasks_executed: 0,
                            last_missed_slot: 0,
                            // REF: https://github.com/CosmWasm/cosmwasm/blob/main/packages/std/src/types.rs#L57
                            register_start: env.block.time,
                        })
                    }
                }
            },
        )?;

        Ok(Response::new()
            .add_attribute("method", "register_agent")
            .add_attribute("agent_status", format!("{:?}", agent_status))
            .add_attribute("register_start", env.block.time.nanos().to_string()))
    }

    /// Update agent details, specifically the payable account id for an agent.
    pub fn update_agent(
        &self,
        deps: DepsMut,
        info: MessageInfo,
        _env: Env,
        payable_account_id: String,
    ) -> Result<Response, ContractError> {
        let payable_account_id = deps.api.addr_validate(&payable_account_id)?;
        let c: Config = self.config.load(deps.storage)?;
        if c.paused {
            return Err(ContractError::ContractPaused {
                val: "Register agent paused".to_string(),
            });
        }

        self.agents.update(
            deps.storage,
            &info.sender,
            |a: Option<Agent>| -> Result<_, ContractError> {
                match a {
                    Some(agent) => {
                        let mut ag = agent;
                        ag.payable_account_id = payable_account_id;
                        Ok(ag)
                    }
                    None => Err(ContractError::AgentNotRegistered {}),
                }
            },
        )?;

        Ok(Response::new().add_attribute("method", "update_agent"))
    }

    /// Allows an agent to withdraw all rewards, paid to the specified payable account id.
    pub(crate) fn withdraw_balances(
        &self,
        storage: &mut dyn Storage,
        info: MessageInfo,
    ) -> Result<Vec<SubMsg>, ContractError> {
        let mut agent = self
            .agents
            .may_load(storage, &info.sender)?
<<<<<<< HEAD
            .ok_or(AgentNotRegistered {})?;
=======
            .ok_or(ContractError::AgentNotRegistered {})?;
>>>>>>> 02cf8f62

        // This will send all token balances to Agent
        let (messages, balances) = send_tokens(&agent.payable_account_id, &agent.balance)?;
        agent.balance.checked_sub_generic(&balances)?;
        let mut config = self.config.load(storage)?;
        config
            .available_balance
            .checked_sub_native(&balances.native)?;
        self.agents.save(storage, &info.sender, &agent)?;
        self.config.save(storage, &config)?;

        Ok(messages)
    }

    /// Allows an agent to withdraw all rewards, paid to the specified payable account id.
    pub fn withdraw_agent_balance(
        &self,
        deps: DepsMut,
        info: MessageInfo,
        _env: Env,
    ) -> Result<Response, ContractError> {
        let messages = self.withdraw_balances(deps.storage, info.clone())?;

        Ok(Response::new()
            .add_attribute("method", "withdraw_agent_balance")
            .add_attribute("account_id", info.sender)
            .add_submessages(messages))
    }

    /// Allows an agent to accept a nomination within a certain amount of time to become an active agent.
    pub fn accept_nomination_agent(
        &self,
        deps: DepsMut,
        info: MessageInfo,
        env: Env,
    ) -> Result<Response, ContractError> {
        // Compare current time and Config's agent_nomination_begin_time to see if agent can join
        let c: Config = self.config.load(deps.storage)?;

        let time_difference =
            if let Some(nomination_start) = self.agent_nomination_begin_time.load(deps.storage)? {
                env.block.time.seconds() - nomination_start.seconds()
            } else {
                // No agents can join yet
                return Err(ContractError::CustomError {
                    val: "Not accepting new agents".to_string(),
                });
            };
        // Agent must be in the pending queue
        let pending_queue = self.agent_pending_queue.load(deps.storage)?;
        // Get the position in the pending queue
        if let Some(agent_position) = pending_queue
            .iter()
            .position(|address| address == &info.sender)
        {
            // It works out such that the time difference between when this is called,
            // and the agent nomination begin time can be divided by the nomination
            // duration and we get an integer. We use that integer to determine if an
            // agent is allowed to get let in. If their position in the pending queue is
            // less than or equal to that integer, they get let in.
            let max_index = time_difference.div(c.agent_nomination_duration as u64);
            if agent_position as u64 <= max_index {
                // Make this agent active
                // Update state removing from pending queue
                let mut pending_agents: Vec<Addr> = self.agent_pending_queue.load(deps.storage)?;
                // Remove this agent and all ahead of them in the queue (they missed out)
                for idx_to_remove in (0..=agent_position).rev() {
                    pending_agents.remove(idx_to_remove);
                }
                self.agent_pending_queue
                    .save(deps.storage, &pending_agents)?;

                // and adding to active queue
                let mut active_agents: Vec<Addr> = self.agent_active_queue.load(deps.storage)?;
                active_agents.push(info.sender.clone());
                self.agent_active_queue.save(deps.storage, &active_agents)?;

                // and update the config, setting the nomination begin time to None,
                // which indicates no one will be nominated until more tasks arrive
                self.agent_nomination_begin_time.save(deps.storage, &None)?;
                self.config.save(deps.storage, &c)?;
            } else {
                return Err(ContractError::CustomError {
                    val: "Must wait longer before accepting nomination".to_string(),
                });
            }
        } else {
            // Sender's address does not exist in the agent pending queue
            return Err(ContractError::AgentNotRegistered {});
        }
        // Find difference
        Ok(Response::new().add_attribute("method", "accept_nomination_agent"))
    }

    /// Removes the agent from the active set of agents.
    /// Withdraws all reward balances to the agent payable account id.
    pub fn unregister_agent(
        &self,
        deps: DepsMut,
        info: MessageInfo,
        _env: Env,
    ) -> Result<Response, ContractError> {
        // Get withdraw messages, if any
        // NOTE: Since this also checks if agent exists, safe to not have redundant logic
        let messages = self.withdraw_balances(deps.storage, info.clone())?;
        let agent_id = info.sender;
        self.agents.remove(deps.storage, &agent_id);

        // Remove from the list of active agents if the agent in this list
        let mut active_agents: Vec<Addr> = self
            .agent_active_queue
            .may_load(deps.storage)?
            .unwrap_or_default();
        if let Some(index) = active_agents.iter().position(|addr| *addr == agent_id) {
            //Notify the balancer agent has been removed, to rebalance itself
            self.balancer.on_agent_unregister(
                deps.storage,
                &self.config,
                &self.agent_active_queue,
                agent_id.clone(),
            );
            active_agents.remove(index);

            self.agent_active_queue.save(deps.storage, &active_agents)?;
        } else {
            // Agent can't be both in active and pending vector
            // Remove from the pending queue
            let mut pending_agents: Vec<Addr> = self
                .agent_pending_queue
                .may_load(deps.storage)?
                .unwrap_or_default();
            if let Some(index) = pending_agents.iter().position(|addr| *addr == agent_id) {
                pending_agents.remove(index);
                self.agent_pending_queue
                    .save(deps.storage, &pending_agents)?;
            }
        }

        let responses = Response::new()
            .add_attribute("method", "unregister_agent")
            .add_attribute("account_id", agent_id);

        if messages.is_empty() {
            Ok(responses)
        } else {
            Ok(responses.add_submessages(messages))
        }
    }
}

#[cfg(test)]
mod tests {
    use super::*;
    use crate::error::ContractError;
    use crate::helpers::CwTemplateContract;
    use cosmwasm_std::testing::{mock_env, mock_info, MOCK_CONTRACT_ADDR};
    use cosmwasm_std::{coin, coins, from_slice, Addr, BlockInfo, CosmosMsg, Empty, StakingMsg};
    use cw_croncat_core::msg::{ExecuteMsg, InstantiateMsg, QueryMsg, TaskRequest, TaskResponse};
    use cw_croncat_core::types::{Action, Interval};
    use cw_multi_test::{App, AppBuilder, AppResponse, Contract, ContractWrapper, Executor};

    pub fn contract_template() -> Box<dyn Contract<Empty>> {
        let contract = ContractWrapper::new(
            crate::entry::execute,
            crate::entry::instantiate,
            crate::entry::query,
        );
        Box::new(contract)
    }

    const AGENT0: &str = "cosmos1a7uhnpqthunr2rzj0ww0hwurpn42wyun6c5puz";
    const AGENT1: &str = "cosmos17muvdgkep4ndptnyg38eufxsssq8jr3wnkysy8";
    const AGENT2: &str = "cosmos1qxywje86amll9ptzxmla5ah52uvsd9f7drs2dl";
    const AGENT3: &str = "cosmos1c3cy3wzzz3698ypklvh7shksvmefj69xhm89z2";
    const AGENT4: &str = "cosmos1ykfcyj8fl6xzs88tsls05x93gmq68a7km05m4j";
    const AGENT_BENEFICIARY: &str = "cosmos1t5u0jfg3ljsjrh2m9e47d4ny2hea7eehxrzdgd";
    const ADMIN: &str = "cosmos1sjllsnramtg3ewxqwwrwjxfgc4n4ef9u0tvx7u";
    const PARTICIPANT0: &str = "cosmos1055rfv3fv0zxsp8h3x88mctnm7x9mlgmf4m4d6";
    const PARTICIPANT1: &str = "cosmos1c3cy3wzzz3698ypklvh7shksvmefj69xhm89z2";
    const PARTICIPANT2: &str = "cosmos1far5cqkvny7k9wq53aw0k42v3f76rcylzzv05n";
    const PARTICIPANT3: &str = "cosmos1xj3xagnprtqpfnvyp7k393kmes73rpuxqgamd8";
    const PARTICIPANT4: &str = "cosmos1t5u0jfg3ljsjrh2m9e47d4ny2hea7eehxrzdgd";
    const PARTICIPANT5: &str = "cosmos1k5k7y4hgy5lkq0kj3k3e9k38lquh0m66kxsu5c";
    const PARTICIPANT6: &str = "cosmos14a8clxc49z9e3mjzhamhkprt2hgf0y53zczzj0";
    const NATIVE_DENOM: &str = "atom";

    fn mock_app() -> App {
        AppBuilder::new().build(|router, _, storage| {
            let accounts: Vec<(u128, String)> = vec![
                (2_000_000, ADMIN.to_string()),
                (1, AGENT0.to_string()),
                (2_000_000, AGENT1.to_string()),
                (2_000_000, AGENT2.to_string()),
                (2_000_000, AGENT3.to_string()),
                (2_000_000, AGENT4.to_string()),
                (500_0000, PARTICIPANT0.to_string()),
                (500_0000, PARTICIPANT1.to_string()),
                (500_0000, PARTICIPANT2.to_string()),
                (500_0000, PARTICIPANT3.to_string()),
                (500_0000, PARTICIPANT4.to_string()),
                (500_0000, PARTICIPANT5.to_string()),
                (500_0000, PARTICIPANT6.to_string()),
                (2_000_000, AGENT_BENEFICIARY.to_string()),
            ];
            for (amt, address) in accounts.iter() {
                router
                    .bank
                    .init_balance(
                        storage,
                        &Addr::unchecked(address),
                        vec![coin(amt.clone(), NATIVE_DENOM.to_string())],
                    )
                    .unwrap();
            }
        })
    }

    fn proper_instantiate() -> (App, CwTemplateContract) {
        let mut app = mock_app();
        let cw_template_id = app.store_code(contract_template());
        let owner_addr = Addr::unchecked(ADMIN);

        let msg = InstantiateMsg {
            denom: "atom".to_string(),
            owner_id: Some(owner_addr.clone()),
            gas_base_fee: None,
            agent_nomination_duration: Some(360),
        };
        let cw_template_contract_addr = app
            .instantiate_contract(cw_template_id, owner_addr, &msg, &[], "Manager", None)
            .unwrap();

        let cw_template_contract = CwTemplateContract(cw_template_contract_addr);

        (app, cw_template_contract)
    }

    fn get_task_total(app: &App, contract_addr: &Addr) -> usize {
        let res: Vec<TaskResponse> = app
            .wrap()
            .query_wasm_smart(
                contract_addr,
                &QueryMsg::GetTasks {
                    from_index: None,
                    limit: None,
                },
            )
            .unwrap();
        res.len()
    }

    fn add_task_exec(app: &mut App, contract_addr: &Addr, sender: &str) -> AppResponse {
        let validator = String::from("you");
        let amount = coin(3, NATIVE_DENOM);
        let stake = StakingMsg::Delegate { validator, amount };
        let msg: CosmosMsg = stake.clone().into();
        let send_funds = coins(500_000, NATIVE_DENOM);
        app.execute_contract(
            Addr::unchecked(sender),
            contract_addr.clone(),
            &ExecuteMsg::CreateTask {
                task: TaskRequest {
                    interval: Interval::Immediate,
                    boundary: None,
                    stop_on_fail: false,
                    actions: vec![Action {
                        msg,
                        gas_limit: Some(150_000),
                    }],
                    rules: None,
                    cw20_coins: vec![],
                },
            },
            send_funds.as_ref(),
        )
        .expect("Error adding task")
    }

    fn add_block_task_exec(
        app: &mut App,
        contract_addr: &Addr,
        sender: &str,
        block_num: u64,
    ) -> AppResponse {
        let validator = String::from("you");
        let amount = coin(3, NATIVE_DENOM);
        let stake = StakingMsg::Delegate { validator, amount };
        let msg: CosmosMsg = stake.clone().into();
        let send_funds = coins(500_000, NATIVE_DENOM);
        app.execute_contract(
            Addr::unchecked(sender),
            contract_addr.clone(),
            &ExecuteMsg::CreateTask {
                task: TaskRequest {
                    interval: Interval::Block(block_num),
                    boundary: None,
                    stop_on_fail: false,
                    actions: vec![Action {
                        msg,
                        gas_limit: Some(150_000),
                    }],
                    rules: None,
                    cw20_coins: vec![],
                },
            },
            send_funds.as_ref(),
        )
        .expect("Error adding task")
    }

    fn add_cron_task_exec(
        app: &mut App,
        contract_addr: &Addr,
        sender: &str,
        num_minutes: u64,
    ) -> AppResponse {
        let validator = String::from("you");
        let amount = coin(3, NATIVE_DENOM);
        let stake = StakingMsg::Delegate { validator, amount };
        let msg: CosmosMsg = stake.clone().into();
        let send_funds = coins(500_000, NATIVE_DENOM);
        app.execute_contract(
            Addr::unchecked(sender),
            contract_addr.clone(),
            &ExecuteMsg::CreateTask {
                task: TaskRequest {
                    interval: Interval::Cron(format!("* {} * * * *", num_minutes)),
                    boundary: None,
                    stop_on_fail: false,
                    actions: vec![Action {
                        msg,
                        gas_limit: Some(150_000),
                    }],
                    rules: None,
                    cw20_coins: vec![],
                },
            },
            send_funds.as_ref(),
        )
        .expect("Error adding task")
    }

    fn contract_create_task(
        contract: &CwCroncat,
        deps: DepsMut,
        info: &MessageInfo,
    ) -> Result<Response, ContractError> {
        // try adding task without app
        let validator = String::from("you");
        let amount = coin(3, NATIVE_DENOM);
        let stake = StakingMsg::Delegate { validator, amount };
        let msg: CosmosMsg = stake.clone().into();
        // let send_funds = coins(1, NATIVE_DENOM);

        contract.create_task(
            deps,
            info.clone(),
            mock_env(),
            TaskRequest {
                interval: Interval::Immediate,
                boundary: None,
                stop_on_fail: false,
                actions: vec![Action {
                    msg: msg.clone(),
                    gas_limit: Some(150_000),
                }],
                rules: None,
                cw20_coins: vec![],
            },
        )
    }

    fn contract_register_agent(
        sender: &str,
        contract: &mut CwCroncat,
        deps: DepsMut,
    ) -> Result<Response, ContractError> {
        contract.execute(
            deps,
            mock_env(),
            MessageInfo {
                sender: Addr::unchecked(sender),
                funds: vec![],
            },
            ExecuteMsg::RegisterAgent {
                payable_account_id: Some(AGENT_BENEFICIARY.to_string()),
            },
        )
    }

    fn get_stored_agent_status(app: &mut App, contract_addr: &Addr, agent: &str) -> AgentStatus {
        let agent_info: AgentResponse = app
            .wrap()
            .query_wasm_smart(
                &contract_addr.clone(),
                &QueryMsg::GetAgent {
                    account_id: agent.to_string(),
                },
            )
            .expect("Error getting agent status");
        agent_info.status
    }

    fn register_agent_exec(
        app: &mut App,
        contract_addr: &Addr,
        agent: &str,
        beneficiary: &str,
    ) -> AppResponse {
        app.execute_contract(
            Addr::unchecked(agent),
            contract_addr.clone(),
            &ExecuteMsg::RegisterAgent {
                payable_account_id: Some(beneficiary.to_string()),
            },
            &[],
        )
        .expect("Error registering agent")
    }

    fn check_in_exec(
        app: &mut App,
        contract_addr: &Addr,
        agent: &str,
    ) -> Result<AppResponse, anyhow::Error> {
        app.execute_contract(
            Addr::unchecked(agent),
            contract_addr.clone(),
            &ExecuteMsg::CheckInAgent {},
            &[],
        )
    }

    fn get_agent_ids(app: &App, contract_addr: &Addr) -> (GetAgentIdsResponse, usize, usize) {
        let res: GetAgentIdsResponse = app
            .wrap()
            .query_wasm_smart(contract_addr, &QueryMsg::GetAgentIds {})
            .unwrap();
        (res.clone(), res.active.len(), res.pending.len())
    }

    pub fn add_little_time(block: &mut BlockInfo) {
        // block.time = block.time.plus_seconds(360);
        block.time = block.time.plus_seconds(19);
        block.height += 1;
    }

    pub fn add_one_duration_of_time(block: &mut BlockInfo) {
        // block.time = block.time.plus_seconds(360);
        block.time = block.time.plus_seconds(420);
        block.height += 1;
    }

    #[test]
    fn register_agent_fail_cases() {
        let (mut app, cw_template_contract) = proper_instantiate();
        let contract_addr = cw_template_contract.addr();

        // start first register
        let msg = ExecuteMsg::RegisterAgent {
            payable_account_id: Some(AGENT_BENEFICIARY.to_string()),
        };

        // Test funds fail register if sent
        let rereg_err = app
            .execute_contract(
                Addr::unchecked(AGENT1),
                contract_addr.clone(),
                &msg,
                &coins(37, "atom"),
            )
            .unwrap_err();
        assert_eq!(
            ContractError::CustomError {
                val: "Do not attach funds".to_string()
            },
            rereg_err.downcast().unwrap()
        );

        // Test Can't register if contract is paused
        let payload_1 = ExecuteMsg::UpdateSettings {
            paused: Some(true),
            owner_id: None,
            // treasury_id: None,
            agent_fee: None,
            min_tasks_per_agent: None,
            agents_eject_threshold: None,
            gas_price: None,
            proxy_callback_gas: None,
            slot_granularity: None,
        };

        app.execute_contract(
            Addr::unchecked(ADMIN),
            contract_addr.clone(),
            &payload_1,
            &[],
        )
        .unwrap();
        let rereg_err = app
            .execute_contract(Addr::unchecked(AGENT1), contract_addr.clone(), &msg, &[])
            .unwrap_err();
        assert_eq!(
            ContractError::ContractPaused {
                val: "Register agent paused".to_string()
            },
            rereg_err.downcast().unwrap()
        );

        // Test wallet rejected if doesnt have enough funds
        let payload_2 = ExecuteMsg::UpdateSettings {
            paused: Some(false),
            owner_id: None,
            // treasury_id: None,
            agent_fee: None,
            min_tasks_per_agent: None,
            agents_eject_threshold: None,
            gas_price: None,
            proxy_callback_gas: None,
            slot_granularity: None,
        };

        app.execute_contract(
            Addr::unchecked(ADMIN),
            contract_addr.clone(),
            &payload_2,
            &[],
        )
        .unwrap();
        let rereg_err = app
            .execute_contract(Addr::unchecked(AGENT0), contract_addr.clone(), &msg, &[])
            .unwrap_err();
        assert_eq!(
            ContractError::CustomError {
                val: "Insufficient funds".to_string()
            },
            rereg_err.downcast().unwrap()
        );
    }

    #[test]
    fn register_agent() {
        let (mut app, cw_template_contract) = proper_instantiate();
        let contract_addr = cw_template_contract.addr();
        let blk_time = app.block_info().time;

        // start first register
        let msg = ExecuteMsg::RegisterAgent {
            payable_account_id: Some(AGENT_BENEFICIARY.to_string()),
        };
        app.execute_contract(Addr::unchecked(AGENT1), contract_addr.clone(), &msg, &[])
            .unwrap();

        // check state to see if worked
        let (_, num_active_agents, num_pending_agents) = get_agent_ids(&app, &contract_addr);
        assert_eq!(1, num_active_agents);
        assert_eq!(0, num_pending_agents);

        // message response matches expectations (same block, all the defaults)
        let agent_info: AgentResponse = app
            .wrap()
            .query_wasm_smart(
                &contract_addr.clone(),
                &QueryMsg::GetAgent {
                    account_id: AGENT1.to_string(),
                },
            )
            .unwrap();
        println!("agent_infoagent_info {:?}", agent_info);
        assert_eq!(AgentStatus::Active, agent_info.status);
        assert_eq!(
            Addr::unchecked(AGENT_BENEFICIARY),
            agent_info.payable_account_id
        );
        assert_eq!(GenericBalance::default(), agent_info.balance);
        assert_eq!(0, agent_info.total_tasks_executed);
        assert_eq!(0, agent_info.last_missed_slot);
        assert_eq!(blk_time, agent_info.register_start);

        // test fail if try to re-register
        let rereg_err = app
            .execute_contract(Addr::unchecked(AGENT1), contract_addr.clone(), &msg, &[])
            .unwrap_err();
        assert_eq!(
            ContractError::CustomError {
                val: "Agent already exists".to_string()
            },
            rereg_err.downcast().unwrap()
        );

        // test another register, put into pending queue
        let msg2 = ExecuteMsg::RegisterAgent {
            payable_account_id: Some(AGENT_BENEFICIARY.to_string()),
        };
        app.execute_contract(Addr::unchecked(AGENT2), contract_addr.clone(), &msg2, &[])
            .unwrap();

        // check state to see if worked

        let (_, num_active_agents, num_pending_agents) = get_agent_ids(&app, &contract_addr);
        assert_eq!(1, num_active_agents);
        assert_eq!(1, num_pending_agents);
    }

    #[test]
    fn update_agent() {
        let (mut app, cw_template_contract) = proper_instantiate();
        let contract_addr = cw_template_contract.addr();

        // start first register
        let msg1 = ExecuteMsg::RegisterAgent {
            payable_account_id: Some(AGENT_BENEFICIARY.to_string()),
        };
        app.execute_contract(Addr::unchecked(AGENT1), contract_addr.clone(), &msg1, &[])
            .unwrap();

        // Fails for non-existent agents
        let msg = ExecuteMsg::UpdateAgent {
            payable_account_id: AGENT0.to_string(),
        };
        let update_err = app
            .execute_contract(Addr::unchecked(AGENT0), contract_addr.clone(), &msg, &[])
            .unwrap_err();
        assert_eq!(
            ContractError::AgentNotRegistered {},
            update_err.downcast().unwrap()
        );

        app.execute_contract(Addr::unchecked(AGENT1), contract_addr.clone(), &msg, &[])
            .unwrap();

        // payable account was in fact updated
        let agent_info: Agent = app
            .wrap()
            .query_wasm_smart(
                &contract_addr.clone(),
                &QueryMsg::GetAgent {
                    account_id: AGENT1.to_string(),
                },
            )
            .unwrap();
        assert_eq!(Addr::unchecked(AGENT0), agent_info.payable_account_id);
    }

    #[test]
    fn unregister_agent() {
        let (mut app, cw_template_contract) = proper_instantiate();
        let contract_addr = cw_template_contract.addr();

        // start first register
        let msg1 = ExecuteMsg::RegisterAgent {
            payable_account_id: Some(AGENT_BENEFICIARY.to_string()),
        };
        app.execute_contract(Addr::unchecked(AGENT1), contract_addr.clone(), &msg1, &[])
            .unwrap();

        // Fails for non-exist agents
        let unreg_msg = ExecuteMsg::UnregisterAgent {};
        let update_err = app
            .execute_contract(
                Addr::unchecked(AGENT0),
                contract_addr.clone(),
                &unreg_msg,
                &[],
            )
            .unwrap_err();
        assert_eq!(
            ContractError::AgentNotRegistered {},
            update_err.downcast().unwrap()
        );

        // Get quick data about account before, to compare later
        let agent_bal = app
            .wrap()
            .query_balance(&Addr::unchecked(AGENT1), NATIVE_DENOM)
            .unwrap();
        assert_eq!(agent_bal, coin(2_000_000, NATIVE_DENOM));

        // Attempt the unregister
        app.execute_contract(
            Addr::unchecked(AGENT1),
            contract_addr.clone(),
            &unreg_msg,
            &[],
        )
        .unwrap();

        // Agent should not exist now
        let update_err = app
            .execute_contract(
                Addr::unchecked(AGENT1),
                contract_addr.clone(),
                &unreg_msg,
                &[],
            )
            .unwrap_err();
        assert_eq!(
            ContractError::AgentNotRegistered {},
            update_err.downcast().unwrap()
        );

        // Check that the agent was removed from the list of active or pending agents
        let (_, num_active_agents, num_pending_agents) = get_agent_ids(&app, &contract_addr);
        assert_eq!(0, num_active_agents);
        assert_eq!(0, num_pending_agents);

        // Agent should have appropriate balance change
        // NOTE: Needs further checks when tasks can be performed
        let agent_bal = app
            .wrap()
            .query_balance(&Addr::unchecked(AGENT1), NATIVE_DENOM)
            .unwrap();
        assert_eq!(agent_bal, coin(2000000, NATIVE_DENOM));
    }

    #[test]
    fn withdraw_agent_balance() {
        let (mut app, cw_template_contract) = proper_instantiate();
        let contract_addr = cw_template_contract.addr();

        // start first register
        let msg1 = ExecuteMsg::RegisterAgent {
            payable_account_id: Some(AGENT_BENEFICIARY.to_string()),
        };
        app.execute_contract(Addr::unchecked(AGENT1), contract_addr.clone(), &msg1, &[])
            .unwrap();

        // Fails for non-existent agents
        let wthdrw_msg = ExecuteMsg::WithdrawReward {};
        let update_err = app
            .execute_contract(
                Addr::unchecked(AGENT0),
                contract_addr.clone(),
                &wthdrw_msg,
                &[],
            )
            .unwrap_err();
        assert_eq!(
            ContractError::AgentNotRegistered {},
            update_err.downcast().unwrap()
        );

        // Get quick data about account before, to compare later
        let agent_bal = app
            .wrap()
            .query_balance(&Addr::unchecked(AGENT1), NATIVE_DENOM)
            .unwrap();
        assert_eq!(agent_bal, coin(2_000_000, NATIVE_DENOM));

        // Attempt the withdraw
        app.execute_contract(
            Addr::unchecked(AGENT1),
            contract_addr.clone(),
            &wthdrw_msg,
            &[],
        )
        .unwrap();

        // Agent should have appropriate balance change
        // NOTE: Needs further checks when tasks can be performed
        let agent_bal = app
            .wrap()
            .query_balance(&Addr::unchecked(AGENT1), NATIVE_DENOM)
            .unwrap();
        assert_eq!(agent_bal, coin(2_000_000, NATIVE_DENOM));
    }

    #[test]
    fn accept_nomination_agent() {
        let (mut app, cw_template_contract) = proper_instantiate();
        let contract_addr = cw_template_contract.addr();

        // Register AGENT1, who immediately becomes active
        register_agent_exec(&mut app, &contract_addr, AGENT1, &AGENT_BENEFICIARY);
        let res = add_task_exec(&mut app, &contract_addr, PARTICIPANT0);
        let task_hash = res.events[1].attributes[4].clone().value;
        assert_eq!(
            "7ea9a6d5ef5c78cb168afa96b43b5843b8f880627aa0580f4311403f907cbf93", task_hash,
            "Unexpected task hash"
        );

        let msg_query_task = QueryMsg::GetTask { task_hash };
        let query_task_res: StdResult<Option<TaskResponse>> = app
            .wrap()
            .query_wasm_smart(contract_addr.clone(), &msg_query_task);
        assert!(
            query_task_res.is_ok(),
            "Did not successfully find the newly added task"
        );

        let mut num_tasks = get_task_total(&app, &contract_addr);
        assert_eq!(num_tasks, 1);

        // Now the task ratio is 1:2 (one agent per two tasks)
        // No agent should be allowed to join or accept nomination
        // Check that this fails

        // Register two agents
        register_agent_exec(&mut app, &contract_addr, AGENT2, &AGENT_BENEFICIARY);
        // Later, we'll have this agent try to nominate themselves before their time
        register_agent_exec(&mut app, &contract_addr, AGENT3, &AGENT_BENEFICIARY);

        let (agent_ids_res, num_active_agents, _) = get_agent_ids(&app, &contract_addr);
        assert_eq!(1, num_active_agents);
        assert_eq!(2, agent_ids_res.pending.len());

        // Add three more tasks, so we can nominate another agent
        add_task_exec(&mut app, &contract_addr, PARTICIPANT1);
        add_task_exec(&mut app, &contract_addr, PARTICIPANT2);
        add_task_exec(&mut app, &contract_addr, PARTICIPANT3);

        num_tasks = get_task_total(&app, &contract_addr);
        assert_eq!(num_tasks, 4);

        // Fast forward time a little
        app.update_block(add_little_time);

        let mut agent_status = get_stored_agent_status(&mut app, &contract_addr, AGENT3);
        assert_eq!(AgentStatus::Pending, agent_status);
        agent_status = get_stored_agent_status(&mut app, &contract_addr, AGENT2);
        assert_eq!(AgentStatus::Nominated, agent_status);

        // Attempt to accept nomination
        // First try with the agent second in line in the pending queue.
        // This should fail because it's not time for them yet.
        let mut check_in_res = check_in_exec(&mut app, &contract_addr, AGENT3);
        assert!(
            &check_in_res.is_err(),
            "Should throw error when agent in second position tries to nominate before their time."
        );
        assert_eq!(
            ContractError::CustomError {
                val: "Must wait longer before accepting nomination".to_string()
            },
            check_in_res.unwrap_err().downcast().unwrap()
        );

        // Now try from person at the beginning of the pending queue
        // This agent should succeed
        check_in_res = check_in_exec(&mut app, &contract_addr, AGENT2);
        assert!(
            check_in_res.is_ok(),
            "Agent at the front of the pending queue should be allowed to nominate themselves"
        );

        // Check that active and pending queues are correct
        let (agent_ids_res, num_active_agents, _) = get_agent_ids(&app, &contract_addr);
        assert_eq!(2, num_active_agents);
        assert_eq!(1, agent_ids_res.pending.len());

        // The agent that was second in the queue is now first,
        // tries again, but there aren't enough tasks
        check_in_res = check_in_exec(&mut app, &contract_addr, AGENT3);

        let error_msg = check_in_res.unwrap_err();
        assert_eq!(
            ContractError::CustomError {
                val: "Not accepting new agents".to_string()
            },
            error_msg.downcast().unwrap()
        );

        agent_status = get_stored_agent_status(&mut app, &contract_addr, AGENT3);
        assert_eq!(AgentStatus::Pending, agent_status);

        // Again, add three more tasks so we can nominate another agent
        add_task_exec(&mut app, &contract_addr, PARTICIPANT4);
        add_task_exec(&mut app, &contract_addr, PARTICIPANT5);
        add_task_exec(&mut app, &contract_addr, PARTICIPANT6);

        num_tasks = get_task_total(&app, &contract_addr);
        assert_eq!(num_tasks, 7);

        // Add another agent, since there's now the need
        register_agent_exec(&mut app, &contract_addr, AGENT4, &AGENT_BENEFICIARY);
        // Fast forward time past the duration of the first pending agent,
        // allowing the second to nominate themselves
        app.update_block(add_one_duration_of_time);

        // Now that enough time has passed, both agents should see they're nominated
        agent_status = get_stored_agent_status(&mut app, &contract_addr, AGENT3);
        assert_eq!(AgentStatus::Nominated, agent_status);
        agent_status = get_stored_agent_status(&mut app, &contract_addr, AGENT4);
        assert_eq!(AgentStatus::Nominated, agent_status);

        // Agent second in line nominates themself
        check_in_res = check_in_exec(&mut app, &contract_addr, AGENT4);
        assert!(
            check_in_res.is_ok(),
            "Agent second in line should be able to nominate themselves"
        );

        let (_, _, num_pending_agents) = get_agent_ids(&app, &contract_addr);

        // Ensure the pending list is empty, having the earlier index booted
        assert_eq!(
            num_pending_agents, 0,
            "Expect the pending queue to be empty"
        );
    }

    #[test]
    fn test_get_agent_status() {
        // Give the contract and the agents balances
        let mut deps = cosmwasm_std::testing::mock_dependencies_with_balances(&[
            (&MOCK_CONTRACT_ADDR, &[coin(6000, "atom")]),
            (&AGENT0, &[coin(2_000_000, "atom")]),
            (&AGENT1, &[coin(2_000_000, "atom")]),
        ]);
        let mut contract = CwCroncat::default();

        // Instantiate
        let msg = InstantiateMsg {
            denom: "atom".to_string(),
            owner_id: None,
            gas_base_fee: None,
            agent_nomination_duration: Some(360),
        };
        let mut info = mock_info(AGENT0, &coins(900_000, "atom"));
        let res_init = contract
            .instantiate(deps.as_mut(), mock_env(), info.clone(), msg)
            .unwrap();
        assert_eq!(0, res_init.messages.len());

        let mut agent_status_res =
            contract.get_agent_status(&deps.storage, mock_env(), Addr::unchecked(AGENT0));
        assert_eq!(Err(ContractError::AgentNotRegistered {}), agent_status_res);

        let agent_active_queue_opt: Vec<Addr> =
            match deps.storage.get("agent_active_queue".as_bytes()) {
                Some(vec) => from_slice(vec.as_ref()).expect("Could not load agent active queue"),
                None => {
                    panic!("Uninitialized agent_active_queue_opt");
                }
            };
        assert!(
            agent_active_queue_opt.is_empty(),
            "Should not have an active queue yet"
        );

        // First registered agent becomes active
        let mut register_agent_res = contract_register_agent(AGENT0, &mut contract, deps.as_mut());
        assert!(
            register_agent_res.is_ok(),
            "Registering agent should succeed"
        );

        agent_status_res =
            contract.get_agent_status(&deps.storage, mock_env(), Addr::unchecked(AGENT0));
        assert_eq!(AgentStatus::Active, agent_status_res.unwrap());

        // Add two tasks
        let mut res_add_task = contract_create_task(&contract, deps.as_mut(), &info);
        assert!(res_add_task.is_ok(), "Adding task should succeed.");
        // Change sender so it's not a duplicate task
        info.sender = Addr::unchecked(PARTICIPANT0);
        res_add_task = contract_create_task(&contract, deps.as_mut(), &info);
        assert!(res_add_task.is_ok(), "Adding task should succeed.");

        // Register an agent and make sure the status comes back as pending
        register_agent_res = contract_register_agent(AGENT1, &mut contract, deps.as_mut());
        assert!(
            register_agent_res.is_ok(),
            "Registering agent should succeed"
        );
        agent_status_res =
            contract.get_agent_status(&deps.storage, mock_env(), Addr::unchecked(AGENT1));
        assert_eq!(
            AgentStatus::Pending,
            agent_status_res.unwrap(),
            "New agent should be pending"
        );

        // Two more tasks are added
        info.sender = Addr::unchecked(PARTICIPANT1);
        res_add_task = contract_create_task(&contract, deps.as_mut(), &info);
        assert!(res_add_task.is_ok(), "Adding task should succeed.");
        info.sender = Addr::unchecked(PARTICIPANT2);
        res_add_task = contract_create_task(&contract, deps.as_mut(), &info);
        assert!(res_add_task.is_ok(), "Adding task should succeed.");

        // Agent status is nominated
        agent_status_res =
            contract.get_agent_status(&deps.storage, mock_env(), Addr::unchecked(AGENT1));
        assert_eq!(
            AgentStatus::Nominated,
            agent_status_res.unwrap(),
            "New agent should have nominated status"
        );
    }

    #[test]
    fn test_query_get_agent_tasks() {
        let (mut app, cw_template_contract) = proper_instantiate();
        let contract_addr = cw_template_contract.addr();
        let block_info = app.block_info();
        println!(
            "test aloha\n\tcurrent block: {}\n\tcurrent time: {}",
            block_info.height,
            block_info.time.nanos()
        );

        // Register AGENT1, who immediately becomes active
        register_agent_exec(&mut app, &contract_addr, AGENT1, &AGENT_BENEFICIARY);
        // Add five tasks total
        // Three of them are block-based
        add_block_task_exec(
            &mut app,
            &contract_addr,
            PARTICIPANT0,
            block_info.height + 6,
        );
        add_block_task_exec(
            &mut app,
            &contract_addr,
            PARTICIPANT1,
            block_info.height + 66,
        );
        add_block_task_exec(
            &mut app,
            &contract_addr,
            PARTICIPANT2,
            block_info.height + 67,
        );
        // add_block_task_exec(&mut app, &contract_addr, PARTICIPANT3, block_info.height + 131);
        // Two tasks use Cron instead of Block (for task interval)
        add_cron_task_exec(&mut app, &contract_addr, PARTICIPANT4, 6); // 3 minutes
        add_cron_task_exec(&mut app, &contract_addr, PARTICIPANT5, 53); // 53 minutes
        let num_tasks = get_task_total(&app, &contract_addr);
        assert_eq!(num_tasks, 5);

        // Now the task ratio is 1:2 (one agent per two tasks)
        // Register two agents, the first one succeeding
        register_agent_exec(&mut app, &contract_addr, AGENT2, &AGENT_BENEFICIARY);
        assert!(check_in_exec(&mut app, &contract_addr, AGENT2).is_ok());
        // This next agent should fail because there's no enough tasks yet
        // Later, we'll have this agent try to nominate themselves before their time
        register_agent_exec(&mut app, &contract_addr, AGENT3, &AGENT_BENEFICIARY);
        let failed_check_in = check_in_exec(&mut app, &contract_addr, AGENT3);
        assert_eq!(
            ContractError::CustomError {
                val: "Not accepting new agents".to_string()
            },
            failed_check_in.unwrap_err().downcast().unwrap()
        );

        let (_, num_active_agents, num_pending_agents) = get_agent_ids(&app, &contract_addr);
        assert_eq!(2, num_active_agents);
        assert_eq!(1, num_pending_agents);

        // Fast forward time a little
        app.update_block(|block| {
            let height = 666;
            block.time = block.time.plus_seconds(6 * height); // ~6 sec block time
            block.height = block.height + height;
        });

        // What happens when the only active agent queries to see if there's work for them
        // calls:
        // fn query_get_agent_tasks
        let mut msg_agent_tasks = QueryMsg::GetAgentTasks {
            account_id: AGENT1.to_string(),
        };
        let mut query_task_res: StdResult<Option<AgentTaskResponse>> = app
            .wrap()
            .query_wasm_smart(contract_addr.clone(), &msg_agent_tasks);
        println!(
            "test aloha query_task_res0 {:#?}",
            query_task_res.as_ref().unwrap()
        );
        assert!(
            query_task_res.is_ok(),
            "Did not successfully find the newly added task"
        );
        msg_agent_tasks = QueryMsg::GetAgentTasks {
            account_id: AGENT2.to_string(),
        };
        query_task_res = app
            .wrap()
            .query_wasm_smart(contract_addr.clone(), &msg_agent_tasks);
        println!("test aloha query_task_res1 {:#?}", query_task_res.unwrap());
        // Should fail for random user not in the active queue
        msg_agent_tasks = QueryMsg::GetAgentTasks {
            // rando account
            account_id: "juno1kqfjv53g7ll9u6ngvsu5l5nfv9ht24m4q4gdqz".to_string(),
        };
        query_task_res = app
            .wrap()
            .query_wasm_smart(contract_addr.clone(), &msg_agent_tasks);
        println!("aloha query_task_res {:?}", query_task_res);
    }
}<|MERGE_RESOLUTION|>--- conflicted
+++ resolved
@@ -21,10 +21,7 @@
         env: Env,
         account_id: String,
     ) -> StdResult<Option<AgentResponse>> {
-<<<<<<< HEAD
-=======
         let account_id = deps.api.addr_validate(&account_id)?;
->>>>>>> 02cf8f62
         let agent = self.agents.may_load(deps.storage, &account_id)?;
         if agent.is_none() {
             return Ok(None);
@@ -75,8 +72,6 @@
         env: Env,
         account_id: String,
     ) -> StdResult<Option<AgentTaskResponse>> {
-<<<<<<< HEAD
-=======
         let account_id = deps.api.addr_validate(&account_id)?;
         let active = self.agent_active_queue.load(deps.storage)?;
         if !active.contains(&account_id) {
@@ -85,8 +80,6 @@
                 msg: AgentNotRegistered {}.to_string(),
             });
         }
-
->>>>>>> 02cf8f62
         // Get all tasks (the final None means no limit when we take)
         let slot_items = self.get_current_slot_items(&env.block, deps.storage, None);
 
@@ -237,11 +230,7 @@
         let mut agent = self
             .agents
             .may_load(storage, &info.sender)?
-<<<<<<< HEAD
             .ok_or(AgentNotRegistered {})?;
-=======
-            .ok_or(ContractError::AgentNotRegistered {})?;
->>>>>>> 02cf8f62
 
         // This will send all token balances to Agent
         let (messages, balances) = send_tokens(&agent.payable_account_id, &agent.balance)?;
