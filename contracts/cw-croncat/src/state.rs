use crate::{balancer::RoundRobinBalancer, ContractError};
use cosmwasm_std::{Addr, StdResult, Storage, Timestamp};
use cw20::Cw20CoinVerified;
use cw_storage_plus::{Deque, Index, IndexList, IndexedMap, Item, Map, MultiIndex};
use schemars::JsonSchema;
use serde::{Deserialize, Serialize};

use crate::helpers::Task;
use cw_croncat_core::types::{Agent, GasFraction, GenericBalance, SlotType};

#[derive(Serialize, Deserialize, Clone, Debug, PartialEq)]
pub struct Config {
    // Runtime
    pub paused: bool,
    pub owner_id: Addr,

    // Agent management
    // The minimum number of tasks per agent
    // Example: 10
    // Explanation: For every 1 agent, 10 tasks per slot are available.
    // NOTE: Caveat, when there are odd number of tasks or agents, the overflow will be available to first-come, first-serve. This doesn't negate the possibility of a failed txn from race case choosing winner inside a block.
    // NOTE: The overflow will be adjusted to be handled by sweeper in next implementation.
    pub min_tasks_per_agent: u64,
    pub agent_active_indices: Vec<(SlotType, u32, u32)>,
    // How many slots an agent can miss before being removed from the active queue
    pub agents_eject_threshold: u64,
    // The duration a prospective agent has to nominate themselves.
    // When a task is created such that a new agent can join,
    // The agent at the zeroth index of the pending agent queue has this time to nominate
    // The agent at the first index has twice this time to nominate (which would remove the former agent from the pending queue)
    // Value is in seconds
    pub agent_nomination_duration: u16,
    pub cw_rules_addr: Addr,

    // Economics
    pub agent_fee: u64,
    pub gas_fraction: GasFraction,
    pub gas_base_fee: u64,
    pub gas_action_fee: u64,
    pub proxy_callback_gas: u32,
    pub slot_granularity_time: u64,

    // Treasury
    // pub treasury_id: Option<Addr>,
    pub cw20_whitelist: Vec<Addr>, // TODO: Consider fee structure for whitelisted CW20s
    pub native_denom: String,
    pub available_balance: GenericBalance, // tasks + rewards balances
    pub staked_balance: GenericBalance, // surplus that is temporary staking (to be used in conjunction with external treasury)

    // The default amount of tasks to query
    pub limit: u64,
}

#[derive(Serialize, Deserialize, Clone, Debug, PartialEq, Eq, JsonSchema)]
pub struct QueueItem {
    pub contract_addr: Option<Addr>,
    // This is used to track disjointed callbacks
    // could help scheduling multiple calls across txns
    // could help for IBC non-block bound txns
    // not used yet, need more discover
    // pub prev_idx: Option<u64>,

    // counter of actions helps track what type of action it is
    pub action_idx: u64,
    pub task_hash: Option<Vec<u8>>,
    pub task_is_extra: Option<bool>,
    pub agent_id: Option<Addr>,
    pub failed: bool,
}

#[derive(Serialize, Deserialize, Clone, Debug, PartialEq, JsonSchema)]
pub struct TaskInfo {
    pub task: Task,
    pub task_hash: Vec<u8>,
    pub task_is_extra: Option<bool>,
    pub agent_id: Addr,
    pub slot_kind: SlotType,
}

pub struct TaskIndexes<'a> {
    pub owner: MultiIndex<'a, Addr, Task, Addr>,
}

impl<'a> IndexList<Task> for TaskIndexes<'a> {
    fn get_indexes(&'_ self) -> Box<dyn Iterator<Item = &'_ dyn Index<Task>> + '_> {
        let v: Vec<&dyn Index<Task>> = vec![&self.owner];
        Box::new(v.into_iter())
    }
}

<<<<<<< HEAD
pub fn token_owner_idx(_pk: &[u8], d: &Task) -> Addr {
=======
pub fn token_owner_idx(_: &[u8], d: &Task) -> Addr {
>>>>>>> 18c2f963
    d.owner_id.clone()
}

/// ----------------------------------------------------------------
/// Tasks Storage
/// ----------------------------------------------------------------
pub struct CwCroncat<'a> {
    pub config: Item<'a, Config>,

    pub agents: Map<'a, &'a Addr, Agent>,
    // TODO: Assess if diff store structure is needed for these:
    pub agent_active_queue: Item<'a, Vec<Addr>>,
    pub agent_pending_queue: Deque<'a, Addr>,

    // REF: https://github.com/CosmWasm/cw-plus/tree/main/packages/storage-plus#indexedmap
    pub tasks: IndexedMap<'a, &'a [u8], Task, TaskIndexes<'a>>,
    pub task_total: Item<'a, u64>,

    /// Timestamps can be grouped into slot buckets (1-60 second buckets) for easier agent handling
    pub time_slots: Map<'a, u64, Vec<Vec<u8>>>,
    /// Block slots allow for grouping of tasks at a specific block height,
    /// this is done instead of forcing a block height into a range of timestamps for reliability
    pub block_slots: Map<'a, u64, Vec<Vec<u8>>>,

    pub tasks_with_rules: IndexedMap<'a, &'a [u8], Task, TaskIndexes<'a>>,
    pub tasks_with_rules_total: Item<'a, u64>,

    /// Time and block based maps by the corresponding task hash
    pub time_map_rules: Map<'a, &'a [u8], u64>,
    pub block_map_rules: Map<'a, &'a [u8], u64>,

    /// Reply Queue
    /// Keeping ordered sub messages & reply id's
    pub reply_queue: Map<'a, u64, QueueItem>,
    pub reply_index: Item<'a, u64>,

    // This is a timestamp that's updated when a new task is added such that
    // the agent/task ratio allows for another agent to join.
    // Once an agent joins, fulfilling the need, this value changes to None
    pub agent_nomination_begin_time: Item<'a, Option<Timestamp>>,

    pub balancer: RoundRobinBalancer,
    pub balances: Map<'a, &'a Addr, Vec<Cw20CoinVerified>>,
}

impl Default for CwCroncat<'static> {
    fn default() -> Self {
        Self::new(
            "tasks",
            "tasks_with_rules",
            "tasks__owner",
            "tasks_with_rules__owner",
        )
    }
}

impl<'a> CwCroncat<'a> {
    fn new(
        tasks_key: &'a str,
        tasks_with_rules_key: &'a str,
        tasks_owner_key: &'a str,
        tasks_with_rules_owner_key: &'a str,
    ) -> Self {
        let indexes = TaskIndexes {
            owner: MultiIndex::new(token_owner_idx, tasks_key, tasks_owner_key),
        };
        let indexes_rules = TaskIndexes {
            owner: MultiIndex::new(
                token_owner_idx,
                tasks_with_rules_key,
                tasks_with_rules_owner_key,
            ),
        };
        Self {
            config: Item::new("config"),
            agents: Map::new("agents"),
            agent_active_queue: Item::new("agent_active_queue"),
            agent_pending_queue: Deque::new("agent_pending_queue"),
            tasks: IndexedMap::new(tasks_key, indexes),
            task_total: Item::new("task_total"),
            tasks_with_rules: IndexedMap::new(tasks_with_rules_key, indexes_rules),
            tasks_with_rules_total: Item::new("tasks_with_rules_total"),
            time_slots: Map::new("time_slots"),
            block_slots: Map::new("block_slots"),
            time_map_rules: Map::new("time_slots_rules"),
            block_map_rules: Map::new("block_slots_rules"),
            reply_queue: Map::new("reply_queue"),
            reply_index: Item::new("reply_index"),
            agent_nomination_begin_time: Item::new("agent_nomination_begin_time"),
            balancer: RoundRobinBalancer::default(),
            balances: Map::new("balances"),
        }
    }

    pub fn task_total(&self, storage: &dyn Storage) -> StdResult<u64> {
        self.task_total.load(storage)
    }

    pub fn increment_tasks(&self, storage: &mut dyn Storage) -> StdResult<u64> {
        let val = self.task_total(storage)? + 1;
        self.task_total.save(storage, &val)?;
        Ok(val)
    }

    pub fn decrement_tasks(&self, storage: &mut dyn Storage) -> StdResult<u64> {
        let val = self.task_total(storage)? - 1;
        self.task_total.save(storage, &val)?;
        Ok(val)
    }

    pub fn increment_tasks_with_rules(&self, storage: &mut dyn Storage) -> StdResult<u64> {
        let val = self
            .tasks_with_rules_total
            .update(storage, |total| -> StdResult<u64> { Ok(total + 1) })?;
        Ok(val)
    }

    pub(crate) fn rq_next_id(&self, storage: &dyn Storage) -> StdResult<u64> {
        Ok(self.reply_index.load(storage)? + 1)
    }

    pub(crate) fn rq_push(&self, storage: &mut dyn Storage, item: QueueItem) -> StdResult<u64> {
        let idx = self.reply_index.load(storage)? + 1;
        self.reply_index.save(storage, &idx)?;
        self.reply_queue
            .update(storage, idx, |_d| -> StdResult<QueueItem> { Ok(item) })?;
        Ok(idx)
    }

    pub(crate) fn rq_remove(&self, storage: &mut dyn Storage, idx: u64) {
        self.reply_queue.remove(storage, idx);
    }

    pub(crate) fn rq_update_rq_item(
        &self,
        storage: &mut dyn Storage,
        idx: u64,
        failed: bool,
    ) -> Result<QueueItem, ContractError> {
        self.reply_queue.update(storage, idx, |rq| {
            let mut rq = rq.ok_or(ContractError::UnknownReplyID {})?;
            // if first fails it means whole thing failed
            // for cases where we stop task on failure
            if !rq.failed {
                rq.failed = failed;
            }
            rq.action_idx += 1;
            Ok(rq)
        })
    }

    pub(crate) fn get_task_by_hash(
        &self,
        storage: &dyn Storage,
        task_hash: &[u8],
    ) -> Result<Task, ContractError> {
        let some_task = self.tasks.may_load(storage, task_hash)?;
        if let Some(task) = some_task {
            Ok(task)
        } else {
            self.tasks_with_rules
                .may_load(storage, task_hash)?
                .ok_or(ContractError::NoTaskFound {})
        }
    }
}<|MERGE_RESOLUTION|>--- conflicted
+++ resolved
@@ -88,11 +88,7 @@
     }
 }
 
-<<<<<<< HEAD
 pub fn token_owner_idx(_pk: &[u8], d: &Task) -> Addr {
-=======
-pub fn token_owner_idx(_: &[u8], d: &Task) -> Addr {
->>>>>>> 18c2f963
     d.owner_id.clone()
 }
 
