use cosmwasm_std::{
    coin, coins,
    testing::{mock_env, mock_info},
<<<<<<< HEAD
    to_binary, Addr, Binary, BlockInfo, DepsMut, Empty, Response, Uint128,
=======
    Addr, BlockInfo, DepsMut, Empty, Querier, QuerierWrapper, QueryRequest, Response, StdResult,
    WasmQuery,
>>>>>>> 9e9ba5b1
};
use cw2::ContractVersion;
use cw20::Cw20Coin;
use cw_croncat_core::{
    msg::InstantiateMsg,
    types::{BoundaryValidated, Interval, Task},
};
use cw_multi_test::{App, AppBuilder, Contract, ContractWrapper, Executor};
use cwd_voting::{
    multiple_choice::VotingStrategy,
    threshold::{PercentageThreshold, Threshold},
};
use cwd_voting_cw20_staked::msg::ActiveThreshold;

use crate::{helpers::CwTemplateContract, ContractError, CwCroncat};

pub const AGENT0: &str = "cosmos1a7uhnpqthunr2rzj0ww0hwurpn42wyun6c5puz";
pub const AGENT1: &str = "cosmos17muvdgkep4ndptnyg38eufxsssq8jr3wnkysy8";
pub const AGENT2: &str = "cosmos1qxywje86amll9ptzxmla5ah52uvsd9f7drs2dl";
pub const AGENT3: &str = "cosmos1c3cy3wzzz3698ypklvh7shksvmefj69xhm89z2";
pub const AGENT4: &str = "cosmos1ykfcyj8fl6xzs88tsls05x93gmq68a7km05m4j";
pub const AGENT_BENEFICIARY: &str = "cosmos1t5u0jfg3ljsjrh2m9e47d4ny2hea7eehxrzdgd";
pub const ADMIN: &str = "cosmos1sjllsnramtg3ewxqwwrwjxfgc4n4ef9u0tvx7u";
pub const ANYONE: &str = "cosmos1t5u0jfg3ljsjrh2m9e47d4ny2hea7eehxrzdgd";
pub const PARTICIPANT0: &str = "cosmos1055rfv3fv0zxsp8h3x88mctnm7x9mlgmf4m4d6";
pub const PARTICIPANT1: &str = "cosmos1c3cy3wzzz3698ypklvh7shksvmefj69xhm89z2";
pub const PARTICIPANT2: &str = "cosmos1far5cqkvny7k9wq53aw0k42v3f76rcylzzv05n";
pub const PARTICIPANT3: &str = "cosmos1xj3xagnprtqpfnvyp7k393kmes73rpuxqgamd8";
pub const PARTICIPANT4: &str = "cosmos1t5u0jfg3ljsjrh2m9e47d4ny2hea7eehxrzdgd";
pub const PARTICIPANT5: &str = "cosmos1k5k7y4hgy5lkq0kj3k3e9k38lquh0m66kxsu5c";
pub const PARTICIPANT6: &str = "cosmos14a8clxc49z9e3mjzhamhkprt2hgf0y53zczzj0";
pub const VERY_RICH: &str = "cosmos1c3cy3wzzz3698ypklvh7shksvmefj69xhm89z2";
pub const NATIVE_DENOM: &str = "atom";
pub const TWO_MINUTES: u64 = 120_000_000_000;

pub fn mock_init(store: &CwCroncat, deps: DepsMut<Empty>) -> Result<Response, ContractError> {
    let msg = InstantiateMsg {
        denom: NATIVE_DENOM.to_string(),
        owner_id: None,
        gas_action_fee: None,
        gas_fraction: None,
        agent_nomination_duration: Some(360),
        cw_rules_addr: "todo".to_string(),
        gas_base_fee: None,
    };
    let info = mock_info("creator", &coins(1000, "meow"));
    store.instantiate(deps, mock_env(), info.clone(), msg)
}

pub fn contract_template() -> Box<dyn Contract<Empty>> {
    let contract = ContractWrapper::new(
        crate::entry::execute,
        crate::entry::instantiate,
        crate::entry::query,
    )
    .with_reply(crate::entry::reply);
    Box::new(contract)
}

pub fn cw20_template() -> Box<dyn Contract<Empty>> {
    let cw20 = ContractWrapper::new(
        cw20_base::contract::execute,
        cw20_base::contract::instantiate,
        cw20_base::contract::query,
    );
    Box::new(cw20)
}

pub fn cw_rules_template() -> Box<dyn Contract<Empty>> {
    let contract = ContractWrapper::new(
        cw_rules::contract::execute,
        cw_rules::contract::instantiate,
        cw_rules::contract::query,
    );
    Box::new(contract)
}

pub fn cw20_stake_contract() -> Box<dyn Contract<Empty>> {
    let contract = ContractWrapper::new(
        cw20_stake::contract::execute,
        cw20_stake::contract::instantiate,
        cw20_stake::contract::query,
    );
    Box::new(contract)
}

pub fn cw20_staked_balances_voting() -> Box<dyn Contract<Empty>> {
    let contract = ContractWrapper::new(
        cwd_voting_cw20_staked::contract::execute,
        cwd_voting_cw20_staked::contract::instantiate,
        cwd_voting_cw20_staked::contract::query,
    )
    .with_reply(cwd_voting_cw20_staked::contract::reply);
    Box::new(contract)
}

pub fn cw_gov_contract() -> Box<dyn Contract<Empty>> {
    let contract = ContractWrapper::new(
        cwd_core::contract::execute,
        cwd_core::contract::instantiate,
        cwd_core::contract::query,
    )
    .with_reply(cwd_core::contract::reply);
    Box::new(contract)
}

pub fn single_proposal_contract() -> Box<dyn Contract<Empty>> {
    let contract = ContractWrapper::new(
        cwd_proposal_single::contract::execute,
        cwd_proposal_single::contract::instantiate,
        cwd_proposal_single::contract::query,
    )
    .with_reply(cwd_proposal_single::contract::reply)
    .with_migrate(cwd_proposal_single::contract::migrate);
    Box::new(contract)
}

fn mock_app() -> App {
    AppBuilder::new().build(|router, _, storage| {
        let accounts: Vec<(u128, String)> = vec![
            (6_000_000, ADMIN.to_string()),
            (500_000, ANYONE.to_string()),
            (2_000_000, AGENT0.to_string()),
            (2_000_000, AGENT1.to_string()),
            (2_000_000, AGENT2.to_string()),
            (2_000_000, AGENT3.to_string()),
            (2_000_000, AGENT4.to_string()),
            (500_0000, PARTICIPANT0.to_string()),
            (500_0000, PARTICIPANT1.to_string()),
            (500_0000, PARTICIPANT2.to_string()),
            (500_0000, PARTICIPANT3.to_string()),
            (500_0000, PARTICIPANT4.to_string()),
            (500_0000, PARTICIPANT5.to_string()),
            (500_0000, PARTICIPANT6.to_string()),
            (2_000_000, AGENT_BENEFICIARY.to_string()),
            (u128::max_value(), VERY_RICH.to_string()),
        ];
        for (amt, address) in accounts.iter() {
            router
                .bank
                .init_balance(
                    storage,
                    &Addr::unchecked(address),
                    vec![coin(amt.clone(), NATIVE_DENOM.to_string())],
                )
                .unwrap();
        }
    })
}

pub fn proper_instantiate() -> (App, CwTemplateContract, Addr) {
    let mut app = mock_app();
    let cw_template_id = app.store_code(contract_template());
    let cw_rules_id = app.store_code(cw_rules_template());
    let owner_addr = Addr::unchecked(ADMIN);

    let cw_rules_addr = app
        .instantiate_contract(
            cw_rules_id,
            owner_addr.clone(),
            &cw_rules_core::msg::InstantiateMsg {},
            &[],
            "cw-rules",
            None,
        )
        .unwrap();
    let msg = InstantiateMsg {
        denom: NATIVE_DENOM.to_string(),
        cw_rules_addr: cw_rules_addr.to_string(),
        owner_id: Some(owner_addr.to_string()),
        gas_base_fee: None,
        gas_action_fee: None,
        gas_fraction: None,
        agent_nomination_duration: None,
    };
    let cw_template_contract_addr = app
        //Must send some available balance for rewards
        .instantiate_contract(
            cw_template_id,
            owner_addr.clone(),
            &msg,
            &coins(1, NATIVE_DENOM),
            "Manager",
            None,
        )
        .unwrap();

    let cw_template_contract = CwTemplateContract(cw_template_contract_addr);

    let cw20_id = app.store_code(cw20_template());
    let msg = cw20_base::msg::InstantiateMsg {
        name: "test".to_string(),
        symbol: "tset".to_string(),
        decimals: 6,
        initial_balances: vec![Cw20Coin {
            address: ANYONE.to_string(),
            amount: 10u128.into(),
        }],
        mint: None,
        marketing: None,
    };
    let cw20_addr = app
        .instantiate_contract(cw20_id, owner_addr, &msg, &[], "Fungible-tokens", None)
        .unwrap();
    (app, cw_template_contract, cw20_addr)
}

pub fn proper_instantiate_with_dao(
    proposal_module_code_id: Option<u64>,
    proposal_module_instantiate: Option<Binary>,
    initial_balances: Option<Vec<Cw20Coin>>,
    active_threshold: Option<ActiveThreshold>,
) -> (App, CwTemplateContract, Addr, Addr) {
    let (mut app, cw_template_contract, cw20_addr) = proper_instantiate();
    let cw20_id = app.store_code(cw20_template());
    let cw20_staking_id = app.store_code(cw20_stake_contract());
    let governance_id = app.store_code(cw_gov_contract());
    let votemod_id = app.store_code(cw20_staked_balances_voting());

    let proposal_module_code_id =
        proposal_module_code_id.unwrap_or_else(|| app.store_code(single_proposal_contract()));

    let initial_balances = initial_balances.unwrap_or_else(|| {
        vec![Cw20Coin {
            address: ADMIN.to_string(),
            amount: Uint128::new(100_000_000),
        }]
    });

    let proposal_module_instantiate = proposal_module_instantiate.unwrap_or_else(|| {
        let threshold = Threshold::AbsolutePercentage {
            percentage: PercentageThreshold::Majority {},
        };
        let max_voting_period = cw_utils::Duration::Height(6);
        let instantiate_govmod = cwd_proposal_single::msg::InstantiateMsg {
            threshold,
            max_voting_period,
            min_voting_period: None,
            only_members_execute: false,
            allow_revoting: false,
            close_proposal_on_execution_failure: true,
            pre_propose_info: cwd_voting::pre_propose::PreProposeInfo::AnyoneMayPropose {},
        };
        to_binary(&instantiate_govmod).unwrap()
    });

    let governance_instantiate = cwd_core::msg::InstantiateMsg {
        admin: None,
        name: "DAO DAO".to_string(),
        description: "A DAO that builds DAOs".to_string(),
        image_url: None,
        automatically_add_cw20s: true,
        automatically_add_cw721s: true,
        voting_module_instantiate_info: cwd_interface::ModuleInstantiateInfo {
            code_id: votemod_id,
            msg: to_binary(&cwd_voting_cw20_staked::msg::InstantiateMsg {
                token_info: cwd_voting_cw20_staked::msg::TokenInfo::New {
                    code_id: cw20_id,
                    label: "DAO DAO governance token".to_string(),
                    name: "DAO".to_string(),
                    symbol: "DAO".to_string(),
                    decimals: 6,
                    initial_balances,
                    marketing: None,
                    staking_code_id: cw20_staking_id,
                    unstaking_duration: None,
                    initial_dao_balance: None,
                },
                active_threshold,
            })
            .unwrap(),
            admin: Some(cwd_interface::Admin::CoreModule {}),
            label: "DAO DAO voting module".to_string(),
        },
        proposal_modules_instantiate_info: vec![cwd_interface::ModuleInstantiateInfo {
            code_id: proposal_module_code_id,
            msg: proposal_module_instantiate,
            admin: Some(cwd_interface::Admin::CoreModule {}),
            label: "DAO DAO governance module".to_string(),
        }],
        initial_items: None,
        dao_uri: None,
    };

    let governance_addr = app
        .instantiate_contract(
            governance_id,
            Addr::unchecked(ADMIN),
            &governance_instantiate,
            &[],
            "DAO DAO",
            None,
        )
        .unwrap();

    (app, cw_template_contract, cw20_addr, governance_addr)
}

pub fn add_little_time(block: &mut BlockInfo) {
    // block.time = block.time.plus_seconds(360);
    block.time = block.time.plus_seconds(19);
    block.height += 1;
}

pub fn add_one_duration_of_time(block: &mut BlockInfo) {
    // block.time = block.time.plus_seconds(360);
    block.time = block.time.plus_seconds(420);
    block.height += 1;
}

pub fn add_1000_blocks(block: &mut BlockInfo) {
    // block.time = block.time.plus_seconds(360);
    block.time = block.time.plus_seconds(10);
    block.height += 1000;
}

pub fn default_task() -> Task {
    Task {
        owner_id: Addr::unchecked("bob"),
        interval: Interval::Once,
        boundary: BoundaryValidated {
            start: None,
            end: None,
        },
        funds_withdrawn_recurring: Default::default(),
        stop_on_fail: Default::default(),
        total_deposit: Default::default(),
        amount_for_one_task: Default::default(),
        actions: Default::default(),
        rules: Default::default(),
        version: "1.0.0".to_string(),
    }
}<|MERGE_RESOLUTION|>--- conflicted
+++ resolved
@@ -1,12 +1,8 @@
 use cosmwasm_std::{
     coin, coins,
     testing::{mock_env, mock_info},
-<<<<<<< HEAD
-    to_binary, Addr, Binary, BlockInfo, DepsMut, Empty, Response, Uint128,
-=======
-    Addr, BlockInfo, DepsMut, Empty, Querier, QuerierWrapper, QueryRequest, Response, StdResult,
+    to_binary, Addr, Binary, BlockInfo, DepsMut, Empty, Querier, QuerierWrapper, QueryRequest, Response, StdResult,
     WasmQuery,
->>>>>>> 9e9ba5b1
 };
 use cw2::ContractVersion;
 use cw20::Cw20Coin;
