--- conflicted
+++ resolved
@@ -618,11 +618,7 @@
     let res = add_task_exec(&mut app, &contract_addr, PARTICIPANT0);
     let task_hash = res.events[1].attributes[4].clone().value;
     assert_eq!(
-<<<<<<< HEAD
         "5dec2a8582a02f7212ccc2aee98807e83aaa92d399ce1331de474a279bcd1efd", task_hash,
-=======
-        "e078693103645f865278562ddb4301ec1f684c7ec4a0bd43907175b00ee8f562", task_hash,
->>>>>>> 3c9750a2
         "Unexpected task hash"
     );
 
