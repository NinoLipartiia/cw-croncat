<<<<<<< HEAD
use crate::contract::{GAS_ACTION_FEE_JUNO, GAS_BASE_FEE_JUNO, GAS_DENOMINATOR_DEFAULT_JUNO};
use crate::tests::helpers::{add_little_time, add_one_duration_of_time, proper_instantiate};
=======
use crate::contract::GAS_BASE_FEE_JUNO;
use crate::tests::helpers::{
    add_1000_blocks, add_little_time, add_one_duration_of_time, proper_instantiate,
};
>>>>>>> 7318e265
use crate::ContractError;
use cosmwasm_std::{
    coin, coins, to_binary, Addr, BankMsg, Coin, CosmosMsg, StakingMsg, StdResult, Uint128, WasmMsg,
};
use cw_croncat_core::msg::{
    AgentTaskResponse, ExecuteMsg, GetAgentIdsResponse, QueryMsg, TaskRequest, TaskResponse,
    TaskWithRulesResponse,
};
use cw_croncat_core::types::{Action, AgentResponse, Boundary, Interval};
use cw_multi_test::Executor;
use cw_rules_core::types::{HasBalanceGte, Rule};

use super::helpers::{ADMIN, AGENT0, AGENT_BENEFICIARY, ANYONE, NATIVE_DENOM};

#[test]
fn proxy_call_fail_cases() -> StdResult<()> {
    let (mut app, cw_template_contract, _) = proper_instantiate();
    let contract_addr = cw_template_contract.addr();
    let proxy_call_msg = ExecuteMsg::ProxyCall { task_hash: None };
    let validator = String::from("you");
    let amount = coin(3, NATIVE_DENOM);
    let stake = StakingMsg::Delegate { validator, amount };
    let msg: CosmosMsg = stake.clone().into();

    let create_task_msg = ExecuteMsg::CreateTask {
        task: TaskRequest {
            interval: Interval::Immediate,
            boundary: Some(Boundary::Height {
                start: None,
                end: None,
            }),
            stop_on_fail: false,
            actions: vec![Action {
                msg,
                gas_limit: Some(150_000),
            }],
            rules: None,
            cw20_coins: vec![],
        },
    };
    let task_id_str =
        "95c916a53fa9d26deef094f7e1ee31c00a2d47b8bf474b2e06d39aebfb1fecc7".to_string();

    // Must attach funds
    let res_err = app
        .execute_contract(
            Addr::unchecked(ANYONE),
            contract_addr.clone(),
            &proxy_call_msg,
            &coins(300010, NATIVE_DENOM),
        )
        .unwrap_err();
    assert_eq!(
        ContractError::CustomError {
            val: "Must not attach funds".to_string()
        },
        res_err.downcast().unwrap()
    );

    // AgentNotRegistered
    let res_err = app
        .execute_contract(
            Addr::unchecked(ANYONE),
            contract_addr.clone(),
            &proxy_call_msg,
            &vec![],
        )
        .unwrap_err();
    assert_eq!(
        ContractError::AgentNotRegistered {},
        res_err.downcast().unwrap()
    );

    // quick agent register
    let msg = ExecuteMsg::RegisterAgent {
        payable_account_id: Some(AGENT_BENEFICIARY.to_string()),
    };
    app.execute_contract(Addr::unchecked(AGENT0), contract_addr.clone(), &msg, &[])
        .unwrap();

    // Create task paused
    let change_settings_msg = ExecuteMsg::UpdateSettings {
        paused: Some(true),
        owner_id: None,
        // treasury_id: None,
        agent_fee: None,
        min_tasks_per_agent: None,
        agents_eject_threshold: None,
        gas_fraction: None,
        proxy_callback_gas: None,
        slot_granularity: None,
        gas_base_fee: None,
        gas_action_fee: None,
    };
    app.execute_contract(
        Addr::unchecked(ADMIN),
        contract_addr.clone(),
        &change_settings_msg,
        &vec![],
    )
    .unwrap();

    let agent_before_proxy_call: Option<AgentResponse> = app
        .wrap()
        .query_wasm_smart(
            contract_addr.clone(),
            &QueryMsg::GetAgent {
                account_id: String::from(AGENT0),
            },
        )
        .unwrap();

    // proxy_call in the next block
    app.update_block(add_little_time);
    let res_err = app
        .execute_contract(
            Addr::unchecked(ANYONE),
            contract_addr.clone(),
            &proxy_call_msg,
            &vec![],
        )
        .unwrap_err();
    assert_eq!(
        ContractError::CustomError {
            val: "Contract paused".to_string()
        },
        res_err.downcast().unwrap()
    );
    let agent_after_proxy_call: Option<AgentResponse> = app
        .wrap()
        .query_wasm_smart(
            contract_addr.clone(),
            &QueryMsg::GetAgent {
                account_id: String::from(AGENT0),
            },
        )
        .unwrap();
    // last_executed_slot for this agent didn't change since proxy_call failed
    assert!(
        agent_after_proxy_call.unwrap().last_executed_slot
            == agent_before_proxy_call.unwrap().last_executed_slot
    );

    // Set it back
    app.execute_contract(
        Addr::unchecked(ADMIN),
        contract_addr.clone(),
        &ExecuteMsg::UpdateSettings {
            paused: Some(false),
            owner_id: None,
            // treasury_id: None,
            agent_fee: None,
            min_tasks_per_agent: None,
            agents_eject_threshold: None,
            gas_fraction: None,
            proxy_callback_gas: None,
            slot_granularity: None,
            gas_base_fee: None,
            gas_action_fee: None,
        },
        &vec![],
    )
    .unwrap();

    // create task, so any slot actually exists
    let res = app
        .execute_contract(
            Addr::unchecked(ANYONE),
            contract_addr.clone(),
            &create_task_msg,
            &coins(315006, NATIVE_DENOM),
        )
        .unwrap();
    // Assert task hash is returned as part of event attributes
    let mut has_created_hash: bool = false;
    for e in res.events {
        for a in e.attributes {
            if a.key == "task_hash" && a.value == task_id_str.clone() {
                has_created_hash = true;
            }
        }
    }
    assert!(has_created_hash);

    // The slot doesn't have tasks
    let res_no_tasks = app
        .execute_contract(
            Addr::unchecked(AGENT0),
            contract_addr.clone(),
            &proxy_call_msg,
            &vec![],
        )
        .unwrap();
    assert!(res_no_tasks.events.iter().any(|ev| ev
        .attributes
        .iter()
        .any(|attr| attr.key == "has_task" && attr.value == "false")));

    // NOTE: Unless there's a way to fake a task getting removed but hash remains in slot,
    // this coverage is not mockable. There literally shouldn't be any code that allows
    // this scenario to happen since all slot/task removal cases are covered
    // // delete the task so we test leaving an empty slot
    // app.execute_contract(
    //     Addr::unchecked(ANYONE),
    //     contract_addr.clone(),
    //     &ExecuteMsg::RemoveTask {
    //         task_hash: task_id_str.clone(),
    //     },
    //     &vec![],
    // )
    // .unwrap();

    // // NoTaskFound
    // let res_err = app
    //     .execute_contract(
    //         Addr::unchecked(AGENT0),
    //         contract_addr.clone(),
    //         &proxy_call_msg,
    //         &vec![],
    //     )
    //     .unwrap_err();
    // assert_eq!(
    //     ContractError::NoTaskFound {},
    //     res_err.downcast().unwrap()
    // );

    // TODO: TestCov: Task balance too small

    Ok(())
}

// TODO: TestCov: Agent balance updated (send_base_agent_reward)
// TODO: TestCov: Total balance updated
#[test]
fn proxy_call_success() -> StdResult<()> {
    let (mut app, cw_template_contract, _) = proper_instantiate();
    let contract_addr = cw_template_contract.addr();
    let proxy_call_msg = ExecuteMsg::ProxyCall { task_hash: None };
    let task_id_str =
        "1032a37c92801f73c75816bddb4f0db8516baeeeacd6a2c225f0a6a54c96732e".to_string();

    // Doing this msg since its the easiest to guarantee success in reply
    let msg = CosmosMsg::Wasm(WasmMsg::Execute {
        contract_addr: contract_addr.to_string(),
        msg: to_binary(&ExecuteMsg::WithdrawReward {})?,
        funds: coins(1, NATIVE_DENOM),
    });

    let create_task_msg = ExecuteMsg::CreateTask {
        task: TaskRequest {
            interval: Interval::Immediate,
            boundary: Some(Boundary::Height {
                start: None,
                end: None,
            }),
            stop_on_fail: false,
            actions: vec![Action {
                msg,
                gas_limit: Some(250_000),
            }],
            rules: None,
            cw20_coins: vec![],
        },
    };

    // create a task
    let res = app
        .execute_contract(
            Addr::unchecked(ADMIN),
            contract_addr.clone(),
            &create_task_msg,
            &coins(525000, NATIVE_DENOM),
        )
        .unwrap();
    // Assert task hash is returned as part of event attributes
    let mut has_created_hash: bool = false;
    for e in res.events {
        for a in e.attributes {
            if a.key == "task_hash" && a.value == task_id_str.clone() {
                has_created_hash = true;
            }
        }
    }
    assert!(has_created_hash);

    // quick agent register
    let msg = ExecuteMsg::RegisterAgent {
        payable_account_id: Some(AGENT_BENEFICIARY.to_string()),
    };
    app.execute_contract(Addr::unchecked(AGENT0), contract_addr.clone(), &msg, &[])
        .unwrap();
    app.execute_contract(
        Addr::unchecked(contract_addr.clone()),
        contract_addr.clone(),
        &msg,
        &[],
    )
    .unwrap();

    // might need block advancement?!
    app.update_block(add_little_time);

    let agent_before_proxy_call: Option<AgentResponse> = app
        .wrap()
        .query_wasm_smart(
            contract_addr.clone(),
            &QueryMsg::GetAgent {
                account_id: String::from(AGENT0),
            },
        )
        .unwrap();

    // execute proxy_call
    let res = app
        .execute_contract(
            Addr::unchecked(AGENT0),
            contract_addr.clone(),
            &proxy_call_msg,
            &vec![],
        )
        .unwrap();

    let agent_after_proxy_call: Option<AgentResponse> = app
        .wrap()
        .query_wasm_smart(
            contract_addr.clone(),
            &QueryMsg::GetAgent {
                account_id: String::from(AGENT0),
            },
        )
        .unwrap();
    // Check that last_executed_slot for this agent increased after proxy_call
    assert!(
        agent_after_proxy_call.unwrap().last_executed_slot
            == agent_before_proxy_call.unwrap().last_executed_slot + 1
    );

    let mut has_required_attributes: bool = true;
    let mut has_submsg_method: bool = false;
    let mut has_reply_success: bool = false;
    let attributes = vec![
        ("method", "proxy_call"),
        ("agent", AGENT0),
        ("slot_id", "12346"),
        ("slot_kind", "Block"),
        ("task_hash", task_id_str.as_str().clone()),
    ];

    // check all attributes are covered in response, and match the expected values
    for (k, v) in attributes.iter() {
        let mut attr_key: Option<String> = None;
        let mut attr_value: Option<String> = None;
        for e in res.clone().events {
            for a in e.attributes {
                if e.ty == "wasm" && a.clone().key == k.to_string() && attr_key.is_none() {
                    attr_key = Some(a.clone().key);
                    attr_value = Some(a.clone().value);
                }
                if e.ty == "wasm"
                    && a.clone().key == "method"
                    && a.clone().value == "withdraw_agent_balance"
                {
                    has_submsg_method = true;
                }
                if e.ty == "reply" && a.clone().key == "mode" && a.clone().value == "handle_success"
                {
                    has_reply_success = true;
                }
            }
        }

        // flip bool if none found, or value doesnt match
        if let Some(_key) = attr_key {
            if let Some(value) = attr_value {
                if v.to_string() != value {
                    has_required_attributes = false;
                }
            } else {
                has_required_attributes = false;
            }
        } else {
            has_required_attributes = false;
        }
    }
    assert!(has_required_attributes);
    assert!(has_submsg_method);
    assert!(has_reply_success);

    Ok(())
}

#[test]
fn proxy_call_no_task_and_withdraw() -> StdResult<()> {
    let (mut app, cw_template_contract, _) = proper_instantiate();
    let contract_addr = cw_template_contract.addr();

    let to_address = String::from("not_you");
    let amount = coin(1000, "atom");
    let send = BankMsg::Send {
        to_address,
        amount: vec![amount],
    };
    let msg: CosmosMsg = send.clone().into();
    let gas_limit = 150_000;

    let create_task_msg = ExecuteMsg::CreateTask {
        task: TaskRequest {
            interval: Interval::Immediate,
            boundary: None,
            stop_on_fail: false,
            actions: vec![Action {
                msg,
                gas_limit: Some(gas_limit),
            }],
            rules: None,
            cw20_coins: vec![],
        },
    };
    let gas_for_one = GAS_BASE_FEE_JUNO + gas_limit;
    let amount_for_one_task = gas_for_one / GAS_DENOMINATOR_DEFAULT_JUNO;
    let agent_fee = amount_for_one_task * 5 / 100;
    let amount_with_fee = gas_limit + agent_fee + 1000;
    // create a task
    let res = app.execute_contract(
        Addr::unchecked(ANYONE),
        contract_addr.clone(),
        &create_task_msg,
        &coins(u128::from(amount_with_fee * 2), "atom"),
    );
    assert!(res.is_ok());

    // quick agent register
    let msg = ExecuteMsg::RegisterAgent {
        payable_account_id: Some(AGENT_BENEFICIARY.to_string()),
    };
    app.execute_contract(Addr::unchecked(AGENT0), contract_addr.clone(), &msg, &[])
        .unwrap();

    app.update_block(add_little_time);

    let res = app.execute_contract(
        Addr::unchecked(AGENT0),
        contract_addr.clone(),
        &ExecuteMsg::ProxyCall { task_hash: None },
        &[],
    );
    assert!(res.is_ok());

    // Call proxy_call when there is no task, should fail
    let res = app
        .execute_contract(
            Addr::unchecked(AGENT0),
            contract_addr.clone(),
            &ExecuteMsg::ProxyCall { task_hash: None },
            &[],
        )
        .unwrap();
    assert!(res.events.iter().any(|ev| ev
        .attributes
        .iter()
        .any(|attr| attr.key == "has_task" && attr.value == "false")));

    let beneficiary_balance_before_proxy_call = app
        .wrap()
        .query_balance(AGENT_BENEFICIARY, NATIVE_DENOM)
        .unwrap();
    // Agent withdraws the reward
    let res = app.execute_contract(
        Addr::unchecked(AGENT0),
        contract_addr.clone(),
        &ExecuteMsg::WithdrawReward {},
        &[],
    );
    assert!(res.is_ok());
    let beneficiary_balance_after_proxy_call = app
        .wrap()
        .query_balance(AGENT_BENEFICIARY, NATIVE_DENOM)
        .unwrap();
    assert_eq!(
        (beneficiary_balance_after_proxy_call.amount
            - beneficiary_balance_before_proxy_call.amount)
            .u128(),
        ((amount_for_one_task + agent_fee) as u128)
    );

    Ok(())
}

#[test]
fn proxy_callback_fail_cases() -> StdResult<()> {
    let (mut app, cw_template_contract, _) = proper_instantiate();
    let contract_addr = cw_template_contract.addr();
    let proxy_call_msg = ExecuteMsg::ProxyCall { task_hash: None };
    let task_id_str =
        "96003a7938c1ac9566fec1be9b0cfa97a56626a574940ef5968364ef4d30c15a".to_string();

    // Doing this msg since its the easiest to guarantee success in reply
    let validator = String::from("you");
    let amount = coin(3, NATIVE_DENOM);
    let stake = StakingMsg::Delegate { validator, amount };
    let msg: CosmosMsg = stake.clone().into();

    let create_task_msg = ExecuteMsg::CreateTask {
        task: TaskRequest {
            interval: Interval::Immediate,
            boundary: Some(Boundary::Height {
                start: None,
                end: Some(12347_u64.into()),
            }),
            stop_on_fail: true,
            actions: vec![Action {
                msg,
                gas_limit: Some(250_000),
            }],
            rules: None,
            cw20_coins: vec![],
        },
    };

    // create a task
    let res = app
        .execute_contract(
            Addr::unchecked(ADMIN),
            contract_addr.clone(),
            &create_task_msg,
            &coins(525006, NATIVE_DENOM),
        )
        .unwrap();
    // Assert task hash is returned as part of event attributes
    let mut has_created_hash: bool = false;
    for e in res.events {
        for a in e.attributes {
            if a.key == "task_hash" && a.value == task_id_str.clone() {
                has_created_hash = true;
            }
        }
    }
    assert!(has_created_hash);

    // quick agent register
    let msg = ExecuteMsg::RegisterAgent {
        payable_account_id: Some(AGENT_BENEFICIARY.to_string()),
    };
    app.execute_contract(Addr::unchecked(AGENT0), contract_addr.clone(), &msg, &[])
        .unwrap();
    app.execute_contract(
        Addr::unchecked(contract_addr.clone()),
        contract_addr.clone(),
        &msg,
        &[],
    )
    .unwrap();

    // might need block advancement?!
    app.update_block(add_little_time);

    // execute proxy_call - STOP ON FAIL
    let res = app
        .execute_contract(
            Addr::unchecked(AGENT0),
            contract_addr.clone(),
            &proxy_call_msg,
            &vec![],
        )
        .unwrap();
    let mut has_required_attributes: bool = true;
    let mut has_submsg_method: bool = false;
    let mut has_reply_success: bool = false;
    let attributes = vec![
        ("method", "remove_task"), // the last method
        ("slot_id", "12346"),
        ("slot_kind", "Block"),
        ("task_hash", task_id_str.as_str().clone()),
    ];

    // check all attributes are covered in response, and match the expected values
    for (k, v) in attributes.iter() {
        let mut attr_key: Option<String> = None;
        let mut attr_value: Option<String> = None;
        for e in res.clone().events {
            for a in e.attributes.clone() {
                if e.ty == "wasm" && a.clone().key == k.to_string() {
                    attr_key = Some(a.clone().key);
                    attr_value = Some(a.clone().value);
                }
                if e.ty == "transfer"
                    && a.clone().key == "amount"
                    && a.clone().value == "460840atom"
                // task didn't pay for the failed execution
                {
                    has_submsg_method = true;
                }
                if e.ty == "reply" && a.clone().key == "mode" && a.clone().value == "handle_failure"
                {
                    has_reply_success = true;
                }
            }
        }

        // flip bool if none found, or value doesnt match
        if let Some(_key) = attr_key {
            if let Some(value) = attr_value {
                if v.to_string() != value {
                    println!("v: {v}, value: {value}");
                    has_required_attributes = false;
                }
            } else {
                has_required_attributes = false;
            }
        } else {
            has_required_attributes = false;
        }
    }
    assert!(has_required_attributes);
    assert!(has_submsg_method);
    assert!(has_reply_success);

    // let task_id_str =
    //     "ce7f88df7816b4cf2d0cd882f189eb81ad66e4a9aabfc1eb5ba2189d73f9929b".to_string();

    // Doing this msg since its the easiest to guarantee success in reply
    let validator = String::from("you");
    let amount = coin(3, NATIVE_DENOM);
    let stake = StakingMsg::Delegate { validator, amount };
    let msg: CosmosMsg = stake.clone().into();

    let create_task_msg = ExecuteMsg::CreateTask {
        task: TaskRequest {
            interval: Interval::Immediate,
            boundary: Some(Boundary::Height {
                start: None,
                end: Some(12347_u64.into()),
            }),
            stop_on_fail: false,
            actions: vec![Action {
                msg,
                gas_limit: Some(250_000),
            }],
            rules: None,
            cw20_coins: vec![],
        },
    };

    // create the task again
    app.execute_contract(
        Addr::unchecked(ADMIN),
        contract_addr.clone(),
        &create_task_msg,
        &coins(525006, NATIVE_DENOM),
    )
    .unwrap();

    // might need block advancement?!
    app.update_block(add_little_time);
    app.update_block(add_little_time);

    // execute proxy_call - TASK ENDED
    let res = app
        .execute_contract(
            Addr::unchecked(AGENT0),
            contract_addr.clone(),
            &proxy_call_msg,
            &vec![],
        )
        .unwrap();
    let mut has_required_attributes: bool = true;
    let mut has_submsg_method: bool = false;
    let mut has_reply_success: bool = false;
    let attributes = vec![
        ("method", "remove_task"), // the last method
        ("ended_task", task_id_str.as_str().clone()),
    ];

    // check all attributes are covered in response, and match the expected values
    for (k, v) in attributes.iter() {
        let mut attr_key: Option<String> = None;
        let mut attr_value: Option<String> = None;
        for e in res.clone().events {
            for a in e.attributes {
                if e.ty == "wasm" && a.clone().key == k.to_string() {
                    attr_key = Some(a.clone().key);
                    attr_value = Some(a.clone().value);
                }
                if e.ty == "transfer"
                    && a.clone().key == "amount"
                    && a.clone().value == "460840atom"
                // task didn't pay for the failed execution
                {
                    has_submsg_method = true;
                }
                if e.ty == "reply" && a.clone().key == "mode" && a.clone().value == "handle_failure"
                {
                    has_reply_success = true;
                }
            }
        }

        // flip bool if none found, or value doesnt match
        if let Some(_key) = attr_key {
            if let Some(value) = attr_value {
                if v.to_string() != value {
                    has_required_attributes = false;
                }
            } else {
                has_required_attributes = false;
            }
        } else {
            has_required_attributes = false;
        }
    }
    assert!(has_required_attributes);
    assert!(has_submsg_method);
    assert!(has_reply_success);

    Ok(())
}

#[test]
fn proxy_callback_block_slots() -> StdResult<()> {
    let (mut app, cw_template_contract, _) = proper_instantiate();
    let contract_addr = cw_template_contract.addr();
    let proxy_call_msg = ExecuteMsg::ProxyCall { task_hash: None };
    let task_id_str =
        "1032a37c92801f73c75816bddb4f0db8516baeeeacd6a2c225f0a6a54c96732e".to_string();

    // Doing this msg since its the easiest to guarantee success in reply
    let msg = CosmosMsg::Wasm(WasmMsg::Execute {
        contract_addr: contract_addr.to_string(),
        msg: to_binary(&ExecuteMsg::WithdrawReward {})?,
        funds: coins(1, NATIVE_DENOM),
    });

    let create_task_msg = ExecuteMsg::CreateTask {
        task: TaskRequest {
            interval: Interval::Immediate,
            boundary: None,
            stop_on_fail: false,
            actions: vec![Action {
                msg,
                gas_limit: Some(250_000),
            }],
            rules: None,
            cw20_coins: vec![],
        },
    };

    // create a task
    let res = app
        .execute_contract(
            Addr::unchecked(ADMIN),
            contract_addr.clone(),
            &create_task_msg,
            &coins(525000, NATIVE_DENOM),
        )
        .unwrap();
    // Assert task hash is returned as part of event attributes
    let mut has_created_hash: bool = false;
    for e in res.events {
        for a in e.attributes {
            if a.key == "task_hash" && a.value == task_id_str.clone() {
                has_created_hash = true;
            }
        }
    }
    assert!(has_created_hash);

    // quick agent register
    let msg = ExecuteMsg::RegisterAgent {
        payable_account_id: Some(AGENT_BENEFICIARY.to_string()),
    };
    app.execute_contract(Addr::unchecked(AGENT0), contract_addr.clone(), &msg, &[])
        .unwrap();
    app.execute_contract(
        Addr::unchecked(contract_addr.clone()),
        contract_addr.clone(),
        &msg,
        &[],
    )
    .unwrap();

    // might need block advancement?!
    app.update_block(add_little_time);

    // execute proxy_call
    let res = app
        .execute_contract(
            Addr::unchecked(AGENT0),
            contract_addr.clone(),
            &proxy_call_msg,
            &vec![],
        )
        .unwrap();
    let mut has_required_attributes: bool = true;
    let mut has_submsg_method: bool = false;
    let mut has_reply_success: bool = false;
    let attributes = vec![
        ("method", "proxy_callback"),
        ("slot_id", "12347"),
        ("slot_kind", "Block"),
        ("task_hash", task_id_str.as_str().clone()),
    ];

    // check all attributes are covered in response, and match the expected values
    for (k, v) in attributes.iter() {
        let mut attr_key: Option<String> = None;
        let mut attr_value: Option<String> = None;
        for e in res.clone().events {
            for a in e.attributes {
                if e.ty == "wasm" && a.clone().key == k.to_string() {
                    attr_key = Some(a.clone().key);
                    attr_value = Some(a.clone().value);
                }
                if e.ty == "wasm"
                    && a.clone().key == "method"
                    && a.clone().value == "withdraw_agent_balance"
                {
                    has_submsg_method = true;
                }
                if e.ty == "reply" && a.clone().key == "mode" && a.clone().value == "handle_success"
                {
                    has_reply_success = true;
                }
            }
        }

        // flip bool if none found, or value doesnt match
        if let Some(_key) = attr_key {
            if let Some(value) = attr_value {
                if v.to_string() != value {
                    has_required_attributes = false;
                }
            } else {
                has_required_attributes = false;
            }
        } else {
            has_required_attributes = false;
        }
    }
    assert!(has_required_attributes);
    assert!(has_submsg_method);
    assert!(has_reply_success);

    Ok(())
}

#[test]
fn proxy_callback_time_slots() -> StdResult<()> {
    let (mut app, cw_template_contract, _) = proper_instantiate();
    let contract_addr = cw_template_contract.addr();
    let proxy_call_msg = ExecuteMsg::ProxyCall { task_hash: None };
    let task_id_str =
        "164329dc48b4d81075f82c823108d1f1f435af952d4697583b99a9f35962e211".to_string();

    // Doing this msg since its the easiest to guarantee success in reply
    let msg = CosmosMsg::Wasm(WasmMsg::Execute {
        contract_addr: contract_addr.to_string(),
        msg: to_binary(&ExecuteMsg::WithdrawReward {})?,
        funds: coins(1, NATIVE_DENOM),
    });

    let create_task_msg = ExecuteMsg::CreateTask {
        task: TaskRequest {
            interval: Interval::Cron("0 * * * * *".to_string()),
            boundary: None,
            stop_on_fail: false,
            actions: vec![Action {
                msg,
                gas_limit: Some(250_000),
            }],
            rules: None,
            cw20_coins: vec![],
        },
    };

    // create a task
    let res = app
        .execute_contract(
            Addr::unchecked(ADMIN),
            contract_addr.clone(),
            &create_task_msg,
            &coins(525000, NATIVE_DENOM),
        )
        .unwrap();
    // Assert task hash is returned as part of event attributes
    let mut has_created_hash: bool = false;
    for e in res.events {
        for a in e.attributes {
            if a.key == "task_hash" && a.value == task_id_str.clone() {
                has_created_hash = true;
            }
        }
    }
    assert!(has_created_hash);

    // quick agent register
    let msg = ExecuteMsg::RegisterAgent {
        payable_account_id: Some(AGENT_BENEFICIARY.to_string()),
    };
    app.execute_contract(Addr::unchecked(AGENT0), contract_addr.clone(), &msg, &[])
        .unwrap();
    app.execute_contract(
        Addr::unchecked(contract_addr.clone()),
        contract_addr.clone(),
        &msg,
        &[],
    )
    .unwrap();

    // might need block advancement?!
    app.update_block(add_one_duration_of_time);

    // execute proxy_call
    let res = app
        .execute_contract(
            Addr::unchecked(AGENT0),
            contract_addr.clone(),
            &proxy_call_msg,
            &vec![],
        )
        .unwrap();
    let mut has_required_attributes: bool = true;
    let mut has_submsg_method: bool = false;
    let mut has_reply_success: bool = false;
    let attributes = vec![
        ("method", "proxy_callback"),
        ("slot_id", "1571797860000000000"),
        ("slot_kind", "Cron"),
        ("task_hash", task_id_str.as_str().clone()),
    ];

    // check all attributes are covered in response, and match the expected values
    for (k, v) in attributes.iter() {
        let mut attr_key: Option<String> = None;
        let mut attr_value: Option<String> = None;
        for e in res.clone().events {
            for a in e.attributes {
                if e.ty == "wasm" && a.clone().key == k.to_string() {
                    attr_key = Some(a.clone().key);
                    attr_value = Some(a.clone().value);
                }
                if e.ty == "wasm"
                    && a.clone().key == "method"
                    && a.clone().value == "withdraw_agent_balance"
                {
                    has_submsg_method = true;
                }
                if e.ty == "reply" && a.clone().key == "mode" && a.clone().value == "handle_success"
                {
                    has_reply_success = true;
                }
            }
        }

        // flip bool if none found, or value doesnt match
        if let Some(_key) = attr_key {
            if let Some(value) = attr_value {
                if v.to_string() != value {
                    has_required_attributes = false;
                }
            } else {
                has_required_attributes = false;
            }
        } else {
            has_required_attributes = false;
        }
    }
    assert!(has_required_attributes);
    assert!(has_submsg_method);
    assert!(has_reply_success);

    Ok(())
}

#[test]
fn proxy_call_several_tasks() -> StdResult<()> {
    let (mut app, cw_template_contract, _) = proper_instantiate();
    let contract_addr = cw_template_contract.addr();
    let proxy_call_msg = ExecuteMsg::ProxyCall { task_hash: None };

    // Doing this msg since its the easiest to guarantee success in reply
    let msg = CosmosMsg::Wasm(WasmMsg::Execute {
        contract_addr: contract_addr.to_string(),
        msg: to_binary(&ExecuteMsg::WithdrawReward {})?,
        funds: coins(1, NATIVE_DENOM),
    });

    let msg2 = CosmosMsg::Wasm(WasmMsg::Execute {
        contract_addr: contract_addr.to_string(),
        msg: to_binary(&ExecuteMsg::WithdrawReward {})?,
        funds: coins(2, NATIVE_DENOM),
    });

    let msg3 = CosmosMsg::Wasm(WasmMsg::Execute {
        contract_addr: contract_addr.to_string(),
        msg: to_binary(&ExecuteMsg::WithdrawReward {})?,
        funds: coins(3, NATIVE_DENOM),
    });

    let create_task_msg = ExecuteMsg::CreateTask {
        task: TaskRequest {
            interval: Interval::Immediate,
            boundary: None,
            stop_on_fail: false,
            actions: vec![Action {
                msg,
                gas_limit: Some(250_000),
            }],
            rules: None,
            cw20_coins: vec![],
        },
    };

    let create_task_msg2 = ExecuteMsg::CreateTask {
        task: TaskRequest {
            interval: Interval::Immediate,
            boundary: None,
            stop_on_fail: false,
            actions: vec![Action {
                msg: msg2,
                gas_limit: Some(250_000),
            }],
            rules: None,
            cw20_coins: vec![],
        },
    };

    let create_task_msg3 = ExecuteMsg::CreateTask {
        task: TaskRequest {
            interval: Interval::Immediate,
            boundary: None,
            stop_on_fail: false,
            actions: vec![Action {
                msg: msg3,
                gas_limit: Some(250_000),
            }],
            rules: None,
            cw20_coins: vec![],
        },
    };

    // create two tasks in the same block
    app.execute_contract(
        Addr::unchecked(ADMIN),
        contract_addr.clone(),
        &create_task_msg,
        &coins(525000, NATIVE_DENOM),
    )
    .unwrap();

    app.execute_contract(
        Addr::unchecked(ADMIN),
        contract_addr.clone(),
        &create_task_msg2,
        &coins(525000, NATIVE_DENOM),
    )
    .unwrap();

    // the third task is created in another block
    app.update_block(add_little_time);

    app.execute_contract(
        Addr::unchecked(ADMIN),
        contract_addr.clone(),
        &create_task_msg3,
        &coins(525000, NATIVE_DENOM),
    )
    .unwrap();

    // quick agent register
    let msg = ExecuteMsg::RegisterAgent {
        payable_account_id: Some(AGENT_BENEFICIARY.to_string()),
    };
    app.execute_contract(Addr::unchecked(AGENT0), contract_addr.clone(), &msg, &[])
        .unwrap();
    app.execute_contract(
        Addr::unchecked(contract_addr.clone()),
        contract_addr.clone(),
        &msg,
        &[],
    )
    .unwrap();

    // need block advancement
    app.update_block(add_little_time);

    // execute proxy_call's
    let res = app.execute_contract(
        Addr::unchecked(AGENT0),
        contract_addr.clone(),
        &proxy_call_msg,
        &vec![],
    );
    assert!(res.is_ok());

    let res = app.execute_contract(
        Addr::unchecked(AGENT0),
        contract_addr.clone(),
        &proxy_call_msg,
        &vec![],
    );
    assert!(res.is_ok());

    let res = app.execute_contract(
        Addr::unchecked(AGENT0),
        contract_addr.clone(),
        &proxy_call_msg,
        &vec![],
    );
    assert!(res.is_ok());
    Ok(())
}

#[test]
fn test_proxy_call_with_bank_message() -> StdResult<()> {
    let (mut app, cw_template_contract, _) = proper_instantiate();
    let contract_addr = cw_template_contract.addr();

    let to_address = String::from("not_you");
    let amount = coin(1000, NATIVE_DENOM);
    let send = BankMsg::Send {
        to_address,
        amount: vec![amount],
    };
    let msg: CosmosMsg = send.clone().into();
    let gas_limit = 150_000;

    let create_task_msg = ExecuteMsg::CreateTask {
        task: TaskRequest {
            interval: Interval::Immediate,
            boundary: None,
            stop_on_fail: false,
            actions: vec![Action {
                msg,
                gas_limit: Some(gas_limit),
            }],
            rules: None,
            cw20_coins: vec![],
        },
    };
    let amount_for_one_task =
        gas_limit + gas_limit.checked_mul(5).unwrap().checked_div(100).unwrap() + 1000;
    // create a task
    let res = app.execute_contract(
        Addr::unchecked(ANYONE),
        contract_addr.clone(),
        &create_task_msg,
        &coins(u128::from(amount_for_one_task * 2), NATIVE_DENOM),
    );
    assert!(res.is_ok());

    // quick agent register
    let msg = ExecuteMsg::RegisterAgent {
        payable_account_id: Some(AGENT_BENEFICIARY.to_string()),
    };
    app.execute_contract(Addr::unchecked(AGENT0), contract_addr.clone(), &msg, &[])
        .unwrap();

    app.update_block(add_little_time);

    let res = app.execute_contract(
        Addr::unchecked(AGENT0),
        contract_addr.clone(),
        &ExecuteMsg::ProxyCall { task_hash: None },
        &[],
    );

    assert!(res.is_ok());
    Ok(())
}
#[test]
fn test_proxy_call_with_bank_message_should_fail() -> StdResult<()> {
    let (mut app, cw_template_contract, _) = proper_instantiate();
    let contract_addr = cw_template_contract.addr();

    let to_address = String::from("not_you");
    let amount = coin(600_000, NATIVE_DENOM);
    let send = BankMsg::Send {
        to_address,
        amount: vec![amount],
    };
    let msg: CosmosMsg = send.clone().into();
    let gas_limit: u64 = 150_000;
    let agent_fee = gas_limit.checked_mul(5).unwrap().checked_div(100).unwrap();

    let create_task_msg = ExecuteMsg::CreateTask {
        task: TaskRequest {
            interval: Interval::Immediate,
            boundary: None,
            stop_on_fail: false,
            actions: vec![Action {
                msg,
                gas_limit: Some(gas_limit),
            }],
            rules: None,
            cw20_coins: vec![],
        },
    };
    // create 1 token off task
    let amount_for_one_task = gas_limit + agent_fee;
    // create a task
    let res = app.execute_contract(
        Addr::unchecked(ANYONE),
        contract_addr.clone(),
        &create_task_msg,
        &coins(u128::from(amount_for_one_task * 2), NATIVE_DENOM),
    );
    assert!(res.is_err()); //Will fail, abount of send > then task.total_deposit

    // quick agent register
    let msg = ExecuteMsg::RegisterAgent {
        payable_account_id: Some(AGENT_BENEFICIARY.to_string()),
    };
    app.execute_contract(Addr::unchecked(AGENT0), contract_addr.clone(), &msg, &[])
        .unwrap();

    app.update_block(add_little_time);

    let res = app
        .execute_contract(
            Addr::unchecked(AGENT0),
            contract_addr.clone(),
            &ExecuteMsg::ProxyCall { task_hash: None },
            &[],
        )
        .unwrap();
    assert!(res.events.iter().any(|ev| ev
        .attributes
        .iter()
        .any(|attr| attr.key == "has_task" && attr.value == "false")));

    Ok(())
}

#[test]
fn test_multi_action() {
    let (mut app, cw_template_contract, _) = proper_instantiate();
    let contract_addr = cw_template_contract.addr();

    let addr1 = String::from("addr1");
    let addr2 = String::from("addr2");
    let amount = coins(3, NATIVE_DENOM);
    let send = BankMsg::Send {
        to_address: addr1,
        amount,
    };
    let msg1: CosmosMsg = send.into();
    let amount = coins(4, NATIVE_DENOM);
    let send = BankMsg::Send {
        to_address: addr2,
        amount,
    };
    let msg2: CosmosMsg = send.into();

    let create_task_msg = ExecuteMsg::CreateTask {
        task: TaskRequest {
            interval: Interval::Once,
            boundary: None,
            stop_on_fail: false,
            actions: vec![
                Action {
                    msg: msg1,
                    gas_limit: None,
                },
                Action {
                    msg: msg2,
                    gas_limit: None,
                },
            ],
            rules: None,
            cw20_coins: vec![],
        },
    };
    let gas_limit = GAS_ACTION_FEE_JUNO;
    let agent_fee = gas_limit.checked_mul(5).unwrap().checked_div(100).unwrap();
    let amount_for_one_task = (gas_limit * 2) + agent_fee * 2 + 3 + 4; // + 3 + 4 atoms sent

    // create a task
    app.execute_contract(
        Addr::unchecked(ADMIN),
        contract_addr.clone(),
        &create_task_msg,
        &coins(u128::from(amount_for_one_task), NATIVE_DENOM),
    )
    .unwrap();

    // quick agent register
    let msg = ExecuteMsg::RegisterAgent {
        payable_account_id: Some(AGENT_BENEFICIARY.to_string()),
    };
    app.execute_contract(Addr::unchecked(AGENT0), contract_addr.clone(), &msg, &[])
        .unwrap();

    app.update_block(add_little_time);

    let proxy_call_msg = ExecuteMsg::ProxyCall { task_hash: None };
    let res = app.execute_contract(
        Addr::unchecked(AGENT0),
        contract_addr.clone(),
        &proxy_call_msg,
        &[],
    );
    assert!(res.is_ok());
}

#[test]
fn test_balance_changes() {
    let (mut app, cw_template_contract, _) = proper_instantiate();
    let contract_addr = cw_template_contract.addr();

    let addr1 = String::from("addr1");
    let addr2 = String::from("addr2");
    let amount = coins(3, NATIVE_DENOM);
    let send = BankMsg::Send {
        to_address: addr1,
        amount,
    };
    let msg1: CosmosMsg = send.into();
    let amount = coins(4, NATIVE_DENOM);
    let send = BankMsg::Send {
        to_address: addr2,
        amount,
    };
    let msg2: CosmosMsg = send.into();

    let create_task_msg = ExecuteMsg::CreateTask {
        task: TaskRequest {
            interval: Interval::Once,
            boundary: None,
            stop_on_fail: false,
            actions: vec![
                Action {
                    msg: msg1,
                    gas_limit: None,
                },
                Action {
                    msg: msg2,
                    gas_limit: None,
                },
            ],
            rules: None,
            cw20_coins: vec![],
        },
    };
    let gas_for_one = GAS_BASE_FEE_JUNO + (GAS_ACTION_FEE_JUNO * 2);
    let agent_fee = gas_for_one * 5 / 100;
    let extra = 50; // extra for checking refunds at task removal
    let amount_for_one_task =
        (gas_for_one + agent_fee) / GAS_DENOMINATOR_DEFAULT_JUNO + 3 + 4 + extra; // + 3 + 4 atoms sent

    // create a task
    app.execute_contract(
        Addr::unchecked(ADMIN),
        contract_addr.clone(),
        &create_task_msg,
        &coins(u128::from(amount_for_one_task), NATIVE_DENOM),
    )
    .unwrap();

    // quick agent register
    let msg = ExecuteMsg::RegisterAgent {
        payable_account_id: Some(AGENT_BENEFICIARY.to_string()),
    };
    app.execute_contract(Addr::unchecked(AGENT0), contract_addr.clone(), &msg, &[])
        .unwrap();

    app.update_block(add_little_time);

    // checking changes to contract balances and to the task creator
    let contract_balance_before_proxy_call = app
        .wrap()
        .query_balance(&contract_addr, NATIVE_DENOM)
        .unwrap();
    let admin_balance_before_proxy_call = app.wrap().query_balance(ADMIN, NATIVE_DENOM).unwrap();
    let proxy_call_msg = ExecuteMsg::ProxyCall { task_hash: None };
    app.execute_contract(
        Addr::unchecked(AGENT0),
        contract_addr.clone(),
        &proxy_call_msg,
        &vec![],
    )
    .unwrap();
    let contract_balance_after_proxy_call = app
        .wrap()
        .query_balance(&contract_addr, NATIVE_DENOM)
        .unwrap();
    assert_eq!(
        contract_balance_after_proxy_call.amount,
        contract_balance_before_proxy_call.amount - Uint128::from(extra + 3 + 4)
    );
    let admin_balance_after_proxy_call = app.wrap().query_balance(ADMIN, NATIVE_DENOM).unwrap();
    assert_eq!(
        admin_balance_after_proxy_call.amount,
        admin_balance_before_proxy_call.amount + Uint128::from(extra)
    );

    // checking balances of recipients
    let balance_addr1 = app.wrap().query_balance("addr1", NATIVE_DENOM).unwrap();
    assert_eq!(
        balance_addr1,
        Coin {
            denom: NATIVE_DENOM.to_string(),
            amount: Uint128::from(3_u128),
        }
    );

    let balance_addr2 = app.wrap().query_balance("addr2", NATIVE_DENOM).unwrap();
    assert_eq!(
        balance_addr2,
        Coin {
            denom: NATIVE_DENOM.to_string(),
            amount: Uint128::from(4_u128),
        }
    );

    // checking balance of agent and contract after withdrawal
    let beneficary_balance_before_withdraw = app
        .wrap()
        .query_balance(AGENT_BENEFICIARY, NATIVE_DENOM)
        .unwrap();
    let contract_balance_before_withdraw = app
        .wrap()
        .query_balance(&contract_addr, NATIVE_DENOM)
        .unwrap();
    let withdraw_msg = ExecuteMsg::WithdrawReward {};
    app.execute_contract(
        Addr::unchecked(AGENT0),
        contract_addr.clone(),
        &withdraw_msg,
        &[],
    )
    .unwrap();
    let beneficary_balance_after_withdraw = app
        .wrap()
        .query_balance(AGENT_BENEFICIARY, NATIVE_DENOM)
        .unwrap();
    let contract_balance_after_withdraw = app
        .wrap()
        .query_balance(&contract_addr, NATIVE_DENOM)
        .unwrap();

    let expected_transfer_amount = Uint128::from(amount_for_one_task - extra - 3 - 4);
    assert_eq!(
        beneficary_balance_after_withdraw.amount,
        beneficary_balance_before_withdraw.amount + expected_transfer_amount
    );
    assert_eq!(
        contract_balance_after_withdraw.amount,
        contract_balance_before_withdraw.amount - expected_transfer_amount
    )
}

#[test]
fn test_no_reschedule_if_lack_balance() {
    let (mut app, cw_template_contract, _) = proper_instantiate();
    let contract_addr = cw_template_contract.addr();

    let addr1 = String::from("addr1");
    let amount = coins(3, NATIVE_DENOM);
    let send = BankMsg::Send {
        to_address: addr1,
        amount,
    };
    let create_task_msg = ExecuteMsg::CreateTask {
        task: TaskRequest {
            interval: Interval::Immediate,
            boundary: None,
            stop_on_fail: false,
            actions: vec![Action {
                msg: send.into(),
                gas_limit: None,
            }],
            rules: None,
            cw20_coins: vec![],
        },
    };

    let gas_for_one = GAS_BASE_FEE_JUNO + GAS_ACTION_FEE_JUNO;
    let agent_fee = gas_for_one * 5 / 100;
    let extra = 50; // extra for checking nonzero task balance
    let amount_for_one_task = (gas_for_one + agent_fee) / GAS_DENOMINATOR_DEFAULT_JUNO + 3; // + 3 atoms sent

    // create a task
    app.execute_contract(
        Addr::unchecked(ADMIN),
        contract_addr.clone(),
        &create_task_msg,
        &coins(u128::from(amount_for_one_task * 2 + extra - 3), "atom"),
    )
    .unwrap();

    // quick agent register
    let msg = ExecuteMsg::RegisterAgent {
        payable_account_id: Some(AGENT_BENEFICIARY.to_string()),
    };
    app.execute_contract(Addr::unchecked(AGENT0), contract_addr.clone(), &msg, &[])
        .unwrap();

    let proxy_call_msg = ExecuteMsg::ProxyCall { task_hash: None };
    // executing it two times
    app.update_block(add_little_time);
    let res = app
        .execute_contract(
            Addr::unchecked(AGENT0),
            contract_addr.clone(),
            &proxy_call_msg,
            &vec![],
        )
        .unwrap();
    assert!(res.events.iter().any(|event| {
        event
            .attributes
            .iter()
            .any(|attr| attr.key == "method" && attr.value == "proxy_callback")
    }));

    let task: Option<TaskResponse> = app
        .wrap()
        .query_wasm_smart(
            contract_addr.clone(),
            &QueryMsg::GetTask {
                task_hash: "65237042c224447b7d6d7cdfd6515af3e76cb3270ce6d5ed989a6babc12f1026"
                    .to_string(),
            },
        )
        .unwrap();
    assert_eq!(
        task.unwrap().total_deposit[0].amount,
        Uint128::from((gas_for_one + agent_fee) / GAS_DENOMINATOR_DEFAULT_JUNO + extra)
    );

    app.update_block(add_little_time);
    let res = app
        .execute_contract(
            Addr::unchecked(AGENT0),
            contract_addr.clone(),
            &proxy_call_msg,
            &vec![],
        )
        .unwrap();
    assert!(res.events.iter().any(|event| {
        event
            .attributes
            .iter()
            .any(|attr| attr.key == "method" && attr.value == "proxy_callback")
    }));
    // third time it pays only base to agent
    // since "extra" is not enough to cover another task and it got removed
    let task: Option<TaskResponse> = app
        .wrap()
        .query_wasm_smart(
            contract_addr.clone(),
            &QueryMsg::GetTask {
                task_hash: "65237042c224447b7d6d7cdfd6515af3e76cb3270ce6d5ed989a6babc12f1026"
                    .to_string(),
            },
        )
        .unwrap();
    assert!(task.is_none());
    app.update_block(add_little_time);
    let res = app
        .execute_contract(
            Addr::unchecked(AGENT0),
            contract_addr.clone(),
            &proxy_call_msg,
            &vec![],
        )
        .unwrap();
    assert!(res.events.iter().any(|ev| ev
        .attributes
        .iter()
        .any(|attr| attr.key == "has_task" && attr.value == "false")));
}

#[test]
fn test_complete_task_with_rule() {
    let (mut app, cw_template_contract, _) = proper_instantiate();
    let contract_addr = cw_template_contract.addr();
    let task_hash = "259f4b3122822233bee9bc6ec8d38184e4b6ce0908decd68d972639aa92199c7";

    let addr1 = String::from("addr1");
    let amount = coins(3, NATIVE_DENOM);
    let send = BankMsg::Send {
        to_address: addr1,
        amount,
    };
    let create_task_msg = ExecuteMsg::CreateTask {
        task: TaskRequest {
            interval: Interval::Once,
            boundary: None,
            stop_on_fail: false,
            actions: vec![Action {
                msg: send.clone().into(),
                gas_limit: None,
            }],
            rules: Some(vec![Rule::HasBalanceGte(HasBalanceGte {
                address: String::from("addr2"),
                required_balance: coins(1, NATIVE_DENOM).into(),
            })]),
            cw20_coins: vec![],
        },
    };

    let attached_balance = 900058;
    app.execute_contract(
        Addr::unchecked(ADMIN),
        contract_addr.clone(),
        &create_task_msg,
        &coins(attached_balance, NATIVE_DENOM),
    )
    .unwrap();

    // quick agent register
    let msg = ExecuteMsg::RegisterAgent {
        payable_account_id: Some(AGENT_BENEFICIARY.to_string()),
    };
    app.execute_contract(Addr::unchecked(AGENT0), contract_addr.clone(), &msg, &[])
        .unwrap();

    app.update_block(add_little_time);

    let agent_tasks: Option<AgentTaskResponse> = app
        .wrap()
        .query_wasm_smart(
            contract_addr.clone(),
            &QueryMsg::GetAgentTasks {
                account_id: String::from(AGENT0),
            },
        )
        .unwrap();
    assert!(agent_tasks.is_none());

    let tasks_with_rules: Vec<TaskWithRulesResponse> = app
        .wrap()
        .query_wasm_smart(
            contract_addr.clone(),
            &QueryMsg::GetTasksWithRules {
                from_index: None,
                limit: None,
            },
        )
        .unwrap();
    assert_eq!(tasks_with_rules.len(), 1);
    app.send_tokens(
        Addr::unchecked(ADMIN),
        Addr::unchecked("addr2"),
        &coins(1, NATIVE_DENOM),
    )
    .unwrap();

    let res = app
        .execute_contract(
            Addr::unchecked(AGENT0),
            contract_addr.clone(),
            &ExecuteMsg::ProxyCall {
                task_hash: Some(String::from(task_hash)),
            },
            &[],
        )
        .unwrap();

    assert!(res.events.iter().any(|ev| ev
        .attributes
        .iter()
        .any(|attr| attr.key == "task_hash" && attr.value == task_hash)));
    assert!(res.events.iter().any(|ev| ev
        .attributes
        .iter()
        .any(|attr| attr.key == "method" && attr.value == "proxy_callback")));

    let tasks_with_rules: Vec<TaskWithRulesResponse> = app
        .wrap()
        .query_wasm_smart(
            contract_addr.clone(),
            &QueryMsg::GetTasksWithRules {
                from_index: None,
                limit: None,
            },
        )
        .unwrap();
    assert!(tasks_with_rules.is_empty());
}

#[test]
fn test_reschedule_task_with_rule() {
    let (mut app, cw_template_contract, _) = proper_instantiate();
    let contract_addr = cw_template_contract.addr();
    let task_hash = "4e74864be3956efe77bafac50944995290a32507bbd4509dd8ff21d3fdfdfec3";

    let addr1 = String::from("addr1");
    let amount = coins(3, NATIVE_DENOM);
    let send = BankMsg::Send {
        to_address: addr1,
        amount,
    };
    let create_task_msg = ExecuteMsg::CreateTask {
        task: TaskRequest {
            interval: Interval::Immediate,
            boundary: None,
            stop_on_fail: false,
            actions: vec![Action {
                msg: send.clone().into(),
                gas_limit: None,
            }],
            rules: Some(vec![Rule::HasBalanceGte(HasBalanceGte {
                address: String::from("addr2"),
                required_balance: coins(1, NATIVE_DENOM).into(),
            })]),
            cw20_coins: vec![],
        },
    };

    let attached_balance = 150058;
    app.execute_contract(
        Addr::unchecked(ADMIN),
        contract_addr.clone(),
        &create_task_msg,
        &coins(attached_balance, NATIVE_DENOM),
    )
    .unwrap();

    // quick agent register
    let msg = ExecuteMsg::RegisterAgent {
        payable_account_id: Some(AGENT_BENEFICIARY.to_string()),
    };
    app.execute_contract(Addr::unchecked(AGENT0), contract_addr.clone(), &msg, &[])
        .unwrap();

    app.update_block(add_little_time);

    let agent_tasks: Option<AgentTaskResponse> = app
        .wrap()
        .query_wasm_smart(
            contract_addr.clone(),
            &QueryMsg::GetAgentTasks {
                account_id: String::from(AGENT0),
            },
        )
        .unwrap();
    assert!(agent_tasks.is_none());

    let tasks_with_rules: Vec<TaskWithRulesResponse> = app
        .wrap()
        .query_wasm_smart(
            contract_addr.clone(),
            &QueryMsg::GetTasksWithRules {
                from_index: None,
                limit: None,
            },
        )
        .unwrap();
    assert_eq!(tasks_with_rules.len(), 1);

    app.send_tokens(
        Addr::unchecked(ADMIN),
        Addr::unchecked("addr2"),
        &coins(1, NATIVE_DENOM),
    )
    .unwrap();

    let res = app
        .execute_contract(
            Addr::unchecked(AGENT0),
            contract_addr.clone(),
            &ExecuteMsg::ProxyCall {
                task_hash: Some(String::from(task_hash)),
            },
            &[],
        )
        .unwrap();

    assert!(res.events.iter().any(|ev| ev
        .attributes
        .iter()
        .any(|attr| attr.key == "task_hash" && attr.value == task_hash)));
    assert!(res.events.iter().any(|ev| ev
        .attributes
        .iter()
        .any(|attr| attr.key == "method" && attr.value == "proxy_callback")));

    let tasks_with_rules: Vec<TaskWithRulesResponse> = app
        .wrap()
        .query_wasm_smart(
            contract_addr.clone(),
            &QueryMsg::GetTasksWithRules {
                from_index: None,
                limit: None,
            },
        )
        .unwrap();
    assert_eq!(tasks_with_rules.len(), 1);

    // Shouldn't affect tasks without rules
    let tasks_response: Vec<TaskResponse> = app
        .wrap()
        .query_wasm_smart(
            contract_addr.clone(),
            &QueryMsg::GetTasks {
                from_index: None,
                limit: None,
            },
        )
        .unwrap();
    assert!(tasks_response.is_empty());
    let res = app
        .execute_contract(
            Addr::unchecked(AGENT0),
            contract_addr.clone(),
            &ExecuteMsg::ProxyCall {
                task_hash: Some(String::from(task_hash)),
            },
            &[],
        )
        .unwrap();
    assert!(res.events.iter().any(|ev| ev
        .attributes
        .iter()
        .any(|attr| attr.key == "task_hash" && attr.value == task_hash)));
    assert!(res.events.iter().any(|ev| ev
        .attributes
        .iter()
        .any(|attr| attr.key == "method" && attr.value == "proxy_callback")));
    let tasks_with_rules: Vec<TaskWithRulesResponse> = app
        .wrap()
        .query_wasm_smart(
            contract_addr.clone(),
            &QueryMsg::GetTasksWithRules {
                from_index: None,
                limit: None,
            },
        )
        .unwrap();
    assert!(tasks_with_rules.is_empty());
}

#[test]
<<<<<<< HEAD
fn testing_fee_works() {
    let (mut app, cw_template_contract, _) = proper_instantiate();
    let contract_addr = cw_template_contract.addr();

    let addr1 = String::from("addr1");
    let amount = coins(3, NATIVE_DENOM);
    let send = BankMsg::Send {
        to_address: addr1.clone(),
        amount: amount.clone(),
    };
    let bank_msg = ExecuteMsg::CreateTask {
        task: TaskRequest {
            interval: Interval::Immediate,
            boundary: None,
            stop_on_fail: false,
            actions: vec![Action {
                msg: send.into(),
                gas_limit: None,
            }],
            rules: None,
            cw20_coins: vec![],
        },
    };
    let delegate = StakingMsg::Delegate {
        validator: addr1,
        amount: amount[0].clone(),
    };
    let delegate_msg = ExecuteMsg::CreateTask {
        task: TaskRequest {
            interval: Interval::Immediate,
            boundary: None,
            stop_on_fail: false,
            actions: vec![Action {
                msg: delegate.into(),
                gas_limit: None,
            }],
            rules: None,
            cw20_coins: vec![],
        },
    };
    let total_gas = GAS_BASE_FEE_JUNO + GAS_ACTION_FEE_JUNO;
    let attach_per_action = (total_gas + (total_gas * 5 / 100)) / GAS_DENOMINATOR_DEFAULT_JUNO;
    let extra = 100;
    let amount_for_three = (attach_per_action * 3) as u128 + extra;

    app.execute_contract(
        Addr::unchecked(ADMIN),
        contract_addr.clone(),
        &bank_msg,
        &coins(amount_for_three, NATIVE_DENOM),
    )
    .unwrap();

    app.execute_contract(
        Addr::unchecked(ADMIN),
        contract_addr.clone(),
        &delegate_msg,
        &coins(amount_for_three, NATIVE_DENOM),
=======
fn tick() {
    let (mut app, cw_template_contract, _) = proper_instantiate();
    let contract_addr = cw_template_contract.addr();

    // Change settings, the agent can miss 1000 blocks
    let change_settings_msg = ExecuteMsg::UpdateSettings {
        paused: None,
        owner_id: None,
        agent_fee: None,
        min_tasks_per_agent: None,
        agents_eject_threshold: Some(100), // allow to miss 100 slots
        gas_price: None,
        proxy_callback_gas: None,
        slot_granularity: Some(10), // each slot has 10 blocks
    };
    app.execute_contract(
        Addr::unchecked(ADMIN),
        contract_addr.clone(),
        &change_settings_msg,
        &vec![],
>>>>>>> 7318e265
    )
    .unwrap();

    // quick agent register
    let msg = ExecuteMsg::RegisterAgent {
        payable_account_id: Some(AGENT_BENEFICIARY.to_string()),
    };
    app.execute_contract(Addr::unchecked(AGENT0), contract_addr.clone(), &msg, &[])
        .unwrap();

<<<<<<< HEAD
    app.update_block(add_little_time);

    let tasks: Vec<TaskResponse> = app
        .wrap()
        .query_wasm_smart(
            contract_addr.clone(),
            &QueryMsg::GetTasks {
                from_index: None,
                limit: None,
            },
        )
        .unwrap();
    let tasks: Vec<(Vec<Coin>, Vec<Action>)> = tasks
        .into_iter()
        .map(|task| (task.total_deposit, task.actions))
        .collect();
    println!("tasks: {tasks:?}");

    let proxy_call_msg = ExecuteMsg::ProxyCall { task_hash: None };
    app.execute_contract(
        Addr::unchecked(AGENT0),
        contract_addr.clone(),
        &proxy_call_msg,
=======
    // need block advancement
    app.update_block(add_little_time);

    let tick_msg = ExecuteMsg::Tick {};
    let res = app
        .execute_contract(
            Addr::unchecked(AGENT0),
            contract_addr.clone(),
            &tick_msg,
            &vec![],
        )
        .unwrap();
    // Check attributes
    assert!(res.events.iter().any(|ev| ev
        .attributes
        .iter()
        .any(|attr| attr.key == "method" && attr.value == "tick")));
    assert!(!res.events.iter().any(|ev| ev
        .attributes
        .iter()
        .any(|attr| attr.key == "method" && attr.value == "unregister_agent")));

    // The agent wasn't unregistered
    let agents: GetAgentIdsResponse = app
        .wrap()
        .query_wasm_smart(contract_addr.clone(), &QueryMsg::GetAgentIds {})
        .unwrap();
    assert_eq!(agents.active.len(), 1);

    app.update_block(add_1000_blocks);
    let res = app
        .execute_contract(
            Addr::unchecked(ANYONE),
            contract_addr.clone(),
            &tick_msg,
            &vec![],
        )
        .unwrap();

    // Check attributes
    assert!(res.events.iter().any(|ev| ev
        .attributes
        .iter()
        .any(|attr| attr.key == "method" && attr.value == "tick")));
    assert!(res.events.iter().any(|ev| ev
        .attributes
        .iter()
        .any(|attr| attr.key == "method" && attr.value == "unregister_agent")));
    assert!(res.events.iter().any(|ev| ev
        .attributes
        .iter()
        .any(|attr| attr.key == "account_id" && attr.value == AGENT0)));

    // The agent missed 1001 blocks and he was unregistered
    let agents: GetAgentIdsResponse = app
        .wrap()
        .query_wasm_smart(contract_addr.clone(), &QueryMsg::GetAgentIds {})
        .unwrap();
    assert!(agents.active.is_empty());
    assert!(agents.pending.is_empty());
}

#[test]
fn tick_task() -> StdResult<()> {
    let (mut app, cw_template_contract, _) = proper_instantiate();
    let contract_addr = cw_template_contract.addr();

    let change_settings_msg = ExecuteMsg::UpdateSettings {
        paused: None,
        owner_id: None,
        agent_fee: None,
        min_tasks_per_agent: Some(1),
        agents_eject_threshold: Some(100), // allow to miss 100 slots
        gas_price: None,
        proxy_callback_gas: None,
        slot_granularity: Some(10), // each slot has 10 blocks
    };
    app.execute_contract(
        Addr::unchecked(ADMIN),
        contract_addr.clone(),
        &change_settings_msg,
        &vec![],
    )
    .unwrap();

    // quick agent register
    let msg_register = ExecuteMsg::RegisterAgent {
        payable_account_id: Some(AGENT_BENEFICIARY.to_string()),
    };
    app.execute_contract(
        Addr::unchecked(AGENT0),
        contract_addr.clone(),
        &msg_register,
>>>>>>> 7318e265
        &[],
    )
    .unwrap();

<<<<<<< HEAD
    app.update_block(add_little_time);
    let tasks: Vec<TaskResponse> = app
        .wrap()
        .query_wasm_smart(
            contract_addr.clone(),
            &QueryMsg::GetTasks {
                from_index: None,
                limit: None,
            },
        )
        .unwrap();
    let tasks: Vec<(Vec<Coin>, Vec<Action>)> = tasks
        .into_iter()
        .map(|task| (task.total_deposit, task.actions))
        .collect();
    println!("tasks: {tasks:?}");

    let proxy_call_msg = ExecuteMsg::ProxyCall { task_hash: None };
    app.execute_contract(
        Addr::unchecked(AGENT0),
        contract_addr.clone(),
        &proxy_call_msg,
=======
    // Another agent
    app.execute_contract(
        Addr::unchecked(ANYONE),
        contract_addr.clone(),
        &msg_register,
>>>>>>> 7318e265
        &[],
    )
    .unwrap();

<<<<<<< HEAD
    app.update_block(add_little_time);
    let tasks: Vec<TaskResponse> = app
        .wrap()
        .query_wasm_smart(
            contract_addr.clone(),
            &QueryMsg::GetTasks {
                from_index: None,
                limit: None,
            },
        )
        .unwrap();
    let tasks: Vec<(Vec<Coin>, Vec<Action>)> = tasks
        .into_iter()
        .map(|task| (task.total_deposit, task.actions))
        .collect();
    println!("tasks: {tasks:?}");

    let proxy_call_msg = ExecuteMsg::ProxyCall { task_hash: None };
    app.execute_contract(
        Addr::unchecked(AGENT0),
        contract_addr.clone(),
        &proxy_call_msg,
        &[],
    )
    .unwrap();
=======
    let msg_tick = CosmosMsg::Wasm(WasmMsg::Execute {
        contract_addr: contract_addr.to_string(),
        msg: to_binary(&ExecuteMsg::Tick {})?,
        funds: coins(1, NATIVE_DENOM),
    });

    let create_task_with_tick_msg = ExecuteMsg::CreateTask {
        task: TaskRequest {
            interval: Interval::Immediate,
            boundary: Some(Boundary::Height {
                start: None,
                end: None,
            }),
            stop_on_fail: false,
            actions: vec![Action {
                msg: msg_tick.clone(),
                gas_limit: Some(250_000),
            }],
            rules: None,
            cw20_coins: vec![],
        },
    };
    // create a task with tick
    app.execute_contract(
        Addr::unchecked(ADMIN),
        contract_addr.clone(),
        &create_task_with_tick_msg,
        &coins(800000, NATIVE_DENOM),
    )
    .unwrap();

    let create_task_with_tick_msg = ExecuteMsg::CreateTask {
        task: TaskRequest {
            interval: Interval::Once,
            boundary: Some(Boundary::Height {
                start: None,
                end: None,
            }),
            stop_on_fail: false,
            actions: vec![Action {
                msg: msg_tick,
                gas_limit: Some(250_000),
            }],
            rules: None,
            cw20_coins: vec![],
        },
    };
    // create a second task so that another agent can be registered
    app.execute_contract(
        Addr::unchecked(ADMIN),
        contract_addr.clone(),
        &create_task_with_tick_msg,
        &coins(600000, NATIVE_DENOM),
    )
    .unwrap();

    // might need block advancement
    app.update_block(add_little_time);

    app.execute_contract(
        Addr::unchecked(ANYONE),
        contract_addr.clone(),
        &ExecuteMsg::CheckInAgent {},
        &[],
    )
    .unwrap();

    let agents: GetAgentIdsResponse = app
        .wrap()
        .query_wasm_smart(contract_addr.clone(), &QueryMsg::GetAgentIds {})
        .unwrap();
    assert_eq!(agents.active.len(), 2);
    assert!(agents.pending.is_empty());

    // block advancement, ANYONE agent didn't execute any task
    app.update_block(add_1000_blocks);

    let res = app
        .execute_contract(
            Addr::unchecked(AGENT0),
            contract_addr.clone(),
            &ExecuteMsg::ProxyCall { task_hash: None },
            &[],
        )
        .unwrap();
    assert!(res.events.iter().any(|ev| ev.ty == "wasm"
        && ev
            .attributes
            .iter()
            .any(|attr| attr.key == "method" && attr.value == "tick")));
    assert!(res.events.iter().any(|ev| ev.ty == "wasm"
        && ev
            .attributes
            .iter()
            .any(|attr| attr.key == "account_id" && attr.value == ANYONE)));
    assert!(!res.events.iter().any(|ev| ev.ty == "wasm"
        && ev
            .attributes
            .iter()
            .any(|attr| attr.key == "account_id" && attr.value == AGENT0)));

    let agents: GetAgentIdsResponse = app
        .wrap()
        .query_wasm_smart(contract_addr.clone(), &QueryMsg::GetAgentIds {})
        .unwrap();
    assert_eq!(agents.active.len(), 1);
    assert!(agents.pending.is_empty());

    Ok(())
>>>>>>> 7318e265
}<|MERGE_RESOLUTION|>--- conflicted
+++ resolved
@@ -1,12 +1,7 @@
-<<<<<<< HEAD
 use crate::contract::{GAS_ACTION_FEE_JUNO, GAS_BASE_FEE_JUNO, GAS_DENOMINATOR_DEFAULT_JUNO};
-use crate::tests::helpers::{add_little_time, add_one_duration_of_time, proper_instantiate};
-=======
-use crate::contract::GAS_BASE_FEE_JUNO;
 use crate::tests::helpers::{
     add_1000_blocks, add_little_time, add_one_duration_of_time, proper_instantiate,
 };
->>>>>>> 7318e265
 use crate::ContractError;
 use cosmwasm_std::{
     coin, coins, to_binary, Addr, BankMsg, Coin, CosmosMsg, StakingMsg, StdResult, Uint128, WasmMsg,
@@ -1842,66 +1837,6 @@
 }
 
 #[test]
-<<<<<<< HEAD
-fn testing_fee_works() {
-    let (mut app, cw_template_contract, _) = proper_instantiate();
-    let contract_addr = cw_template_contract.addr();
-
-    let addr1 = String::from("addr1");
-    let amount = coins(3, NATIVE_DENOM);
-    let send = BankMsg::Send {
-        to_address: addr1.clone(),
-        amount: amount.clone(),
-    };
-    let bank_msg = ExecuteMsg::CreateTask {
-        task: TaskRequest {
-            interval: Interval::Immediate,
-            boundary: None,
-            stop_on_fail: false,
-            actions: vec![Action {
-                msg: send.into(),
-                gas_limit: None,
-            }],
-            rules: None,
-            cw20_coins: vec![],
-        },
-    };
-    let delegate = StakingMsg::Delegate {
-        validator: addr1,
-        amount: amount[0].clone(),
-    };
-    let delegate_msg = ExecuteMsg::CreateTask {
-        task: TaskRequest {
-            interval: Interval::Immediate,
-            boundary: None,
-            stop_on_fail: false,
-            actions: vec![Action {
-                msg: delegate.into(),
-                gas_limit: None,
-            }],
-            rules: None,
-            cw20_coins: vec![],
-        },
-    };
-    let total_gas = GAS_BASE_FEE_JUNO + GAS_ACTION_FEE_JUNO;
-    let attach_per_action = (total_gas + (total_gas * 5 / 100)) / GAS_DENOMINATOR_DEFAULT_JUNO;
-    let extra = 100;
-    let amount_for_three = (attach_per_action * 3) as u128 + extra;
-
-    app.execute_contract(
-        Addr::unchecked(ADMIN),
-        contract_addr.clone(),
-        &bank_msg,
-        &coins(amount_for_three, NATIVE_DENOM),
-    )
-    .unwrap();
-
-    app.execute_contract(
-        Addr::unchecked(ADMIN),
-        contract_addr.clone(),
-        &delegate_msg,
-        &coins(amount_for_three, NATIVE_DENOM),
-=======
 fn tick() {
     let (mut app, cw_template_contract, _) = proper_instantiate();
     let contract_addr = cw_template_contract.addr();
@@ -1913,16 +1848,17 @@
         agent_fee: None,
         min_tasks_per_agent: None,
         agents_eject_threshold: Some(100), // allow to miss 100 slots
-        gas_price: None,
+        gas_action_fee: None,
         proxy_callback_gas: None,
         slot_granularity: Some(10), // each slot has 10 blocks
+        gas_base_fee: None,
+        gas_fraction: None,
     };
     app.execute_contract(
         Addr::unchecked(ADMIN),
         contract_addr.clone(),
         &change_settings_msg,
         &vec![],
->>>>>>> 7318e265
     )
     .unwrap();
 
@@ -1933,31 +1869,6 @@
     app.execute_contract(Addr::unchecked(AGENT0), contract_addr.clone(), &msg, &[])
         .unwrap();
 
-<<<<<<< HEAD
-    app.update_block(add_little_time);
-
-    let tasks: Vec<TaskResponse> = app
-        .wrap()
-        .query_wasm_smart(
-            contract_addr.clone(),
-            &QueryMsg::GetTasks {
-                from_index: None,
-                limit: None,
-            },
-        )
-        .unwrap();
-    let tasks: Vec<(Vec<Coin>, Vec<Action>)> = tasks
-        .into_iter()
-        .map(|task| (task.total_deposit, task.actions))
-        .collect();
-    println!("tasks: {tasks:?}");
-
-    let proxy_call_msg = ExecuteMsg::ProxyCall { task_hash: None };
-    app.execute_contract(
-        Addr::unchecked(AGENT0),
-        contract_addr.clone(),
-        &proxy_call_msg,
-=======
     // need block advancement
     app.update_block(add_little_time);
 
@@ -2031,9 +1942,11 @@
         agent_fee: None,
         min_tasks_per_agent: Some(1),
         agents_eject_threshold: Some(100), // allow to miss 100 slots
-        gas_price: None,
         proxy_callback_gas: None,
         slot_granularity: Some(10), // each slot has 10 blocks
+        gas_base_fee: None,
+        gas_action_fee: None,
+        gas_fraction: None,
     };
     app.execute_contract(
         Addr::unchecked(ADMIN),
@@ -2051,72 +1964,19 @@
         Addr::unchecked(AGENT0),
         contract_addr.clone(),
         &msg_register,
->>>>>>> 7318e265
         &[],
     )
     .unwrap();
 
-<<<<<<< HEAD
-    app.update_block(add_little_time);
-    let tasks: Vec<TaskResponse> = app
-        .wrap()
-        .query_wasm_smart(
-            contract_addr.clone(),
-            &QueryMsg::GetTasks {
-                from_index: None,
-                limit: None,
-            },
-        )
-        .unwrap();
-    let tasks: Vec<(Vec<Coin>, Vec<Action>)> = tasks
-        .into_iter()
-        .map(|task| (task.total_deposit, task.actions))
-        .collect();
-    println!("tasks: {tasks:?}");
-
-    let proxy_call_msg = ExecuteMsg::ProxyCall { task_hash: None };
-    app.execute_contract(
-        Addr::unchecked(AGENT0),
-        contract_addr.clone(),
-        &proxy_call_msg,
-=======
     // Another agent
     app.execute_contract(
         Addr::unchecked(ANYONE),
         contract_addr.clone(),
         &msg_register,
->>>>>>> 7318e265
         &[],
     )
     .unwrap();
 
-<<<<<<< HEAD
-    app.update_block(add_little_time);
-    let tasks: Vec<TaskResponse> = app
-        .wrap()
-        .query_wasm_smart(
-            contract_addr.clone(),
-            &QueryMsg::GetTasks {
-                from_index: None,
-                limit: None,
-            },
-        )
-        .unwrap();
-    let tasks: Vec<(Vec<Coin>, Vec<Action>)> = tasks
-        .into_iter()
-        .map(|task| (task.total_deposit, task.actions))
-        .collect();
-    println!("tasks: {tasks:?}");
-
-    let proxy_call_msg = ExecuteMsg::ProxyCall { task_hash: None };
-    app.execute_contract(
-        Addr::unchecked(AGENT0),
-        contract_addr.clone(),
-        &proxy_call_msg,
-        &[],
-    )
-    .unwrap();
-=======
     let msg_tick = CosmosMsg::Wasm(WasmMsg::Execute {
         contract_addr: contract_addr.to_string(),
         msg: to_binary(&ExecuteMsg::Tick {})?,
@@ -2226,5 +2086,153 @@
     assert!(agents.pending.is_empty());
 
     Ok(())
->>>>>>> 7318e265
+}
+
+#[test]
+fn testing_fee_works() {
+    let (mut app, cw_template_contract, _) = proper_instantiate();
+    let contract_addr = cw_template_contract.addr();
+
+    let addr1 = String::from("addr1");
+    let amount = coins(3, NATIVE_DENOM);
+    let send = BankMsg::Send {
+        to_address: addr1.clone(),
+        amount: amount.clone(),
+    };
+    let bank_msg = ExecuteMsg::CreateTask {
+        task: TaskRequest {
+            interval: Interval::Immediate,
+            boundary: None,
+            stop_on_fail: false,
+            actions: vec![Action {
+                msg: send.into(),
+                gas_limit: None,
+            }],
+            rules: None,
+            cw20_coins: vec![],
+        },
+    };
+    let delegate = StakingMsg::Delegate {
+        validator: addr1,
+        amount: amount[0].clone(),
+    };
+    let delegate_msg = ExecuteMsg::CreateTask {
+        task: TaskRequest {
+            interval: Interval::Immediate,
+            boundary: None,
+            stop_on_fail: false,
+            actions: vec![Action {
+                msg: delegate.into(),
+                gas_limit: None,
+            }],
+            rules: None,
+            cw20_coins: vec![],
+        },
+    };
+    let total_gas = GAS_BASE_FEE_JUNO + GAS_ACTION_FEE_JUNO;
+    let attach_per_action = (total_gas + (total_gas * 5 / 100)) / GAS_DENOMINATOR_DEFAULT_JUNO;
+    let extra = 100;
+    let amount_for_three = (attach_per_action * 3) as u128 + extra;
+
+    app.execute_contract(
+        Addr::unchecked(ADMIN),
+        contract_addr.clone(),
+        &bank_msg,
+        &coins(amount_for_three, NATIVE_DENOM),
+    )
+    .unwrap();
+
+    app.execute_contract(
+        Addr::unchecked(ADMIN),
+        contract_addr.clone(),
+        &delegate_msg,
+        &coins(amount_for_three, NATIVE_DENOM),
+    )
+    .unwrap();
+
+    // quick agent register
+    let msg = ExecuteMsg::RegisterAgent {
+        payable_account_id: Some(AGENT_BENEFICIARY.to_string()),
+    };
+    app.execute_contract(Addr::unchecked(AGENT0), contract_addr.clone(), &msg, &[])
+        .unwrap();
+
+    app.update_block(add_little_time);
+
+    let tasks: Vec<TaskResponse> = app
+        .wrap()
+        .query_wasm_smart(
+            contract_addr.clone(),
+            &QueryMsg::GetTasks {
+                from_index: None,
+                limit: None,
+            },
+        )
+        .unwrap();
+    let tasks: Vec<(Vec<Coin>, Vec<Action>)> = tasks
+        .into_iter()
+        .map(|task| (task.total_deposit, task.actions))
+        .collect();
+    println!("tasks: {tasks:?}");
+
+    let proxy_call_msg = ExecuteMsg::ProxyCall { task_hash: None };
+    app.execute_contract(
+        Addr::unchecked(AGENT0),
+        contract_addr.clone(),
+        &proxy_call_msg,
+        &[],
+    )
+    .unwrap();
+
+    app.update_block(add_little_time);
+    let tasks: Vec<TaskResponse> = app
+        .wrap()
+        .query_wasm_smart(
+            contract_addr.clone(),
+            &QueryMsg::GetTasks {
+                from_index: None,
+                limit: None,
+            },
+        )
+        .unwrap();
+    let tasks: Vec<(Vec<Coin>, Vec<Action>)> = tasks
+        .into_iter()
+        .map(|task| (task.total_deposit, task.actions))
+        .collect();
+    println!("tasks: {tasks:?}");
+
+    let proxy_call_msg = ExecuteMsg::ProxyCall { task_hash: None };
+    app.execute_contract(
+        Addr::unchecked(AGENT0),
+        contract_addr.clone(),
+        &proxy_call_msg,
+        &[],
+    )
+    .unwrap();
+
+    app.update_block(add_little_time);
+    let tasks: Vec<TaskResponse> = app
+        .wrap()
+        .query_wasm_smart(
+            contract_addr.clone(),
+            &QueryMsg::GetTasks {
+                from_index: None,
+                limit: None,
+            },
+        )
+        .unwrap();
+    let tasks: Vec<(Vec<Coin>, Vec<Action>)> = tasks
+        .into_iter()
+        .map(|task| (task.total_deposit, task.actions))
+        .collect();
+    println!("tasks: {tasks:?}");
+
+    let proxy_call_msg = ExecuteMsg::ProxyCall { task_hash: None };
+    app.execute_contract(
+        Addr::unchecked(AGENT0),
+        contract_addr.clone(),
+        &proxy_call_msg,
+        &[],
+    )
+    .unwrap();
 }