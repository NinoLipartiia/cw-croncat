use cosmwasm_std::{
    Addr, BankMsg, Binary, BlockInfo, CosmosMsg, Deps, Empty, Order, QuerierWrapper, StdResult,
    Storage, WasmMsg,
};
use croncat_sdk_tasks::types::{
<<<<<<< HEAD
    AmountForOneTask, Boundary, BoundaryValidated, Config, Interval, TaskRequest,
=======
    AmountForOneTask, Boundary, BoundaryHeight, BoundaryTime, Config, Interval, Task, TaskRequest,
>>>>>>> 4d97ee9b
};
use cw20::{Cw20CoinVerified, Cw20ExecuteMsg};

use crate::{
    state::{tasks_map, BLOCK_SLOTS, TASKS_TOTAL, TIME_SLOTS},
    ContractError,
};

pub(crate) fn validate_boundary(
    block_info: &BlockInfo,
    boundary: Option<Boundary>,
    interval: &Interval,
) -> Result<Boundary, ContractError> {
    match (interval, boundary) {
        (Interval::Cron(_), Some(Boundary::Time(boundary_time))) => {
            let starting_time = boundary_time.start.unwrap_or(block_info.time);
            if boundary_time.end.map_or(false, |e| e <= starting_time) {
                Err(ContractError::InvalidBoundary {})
            } else {
                Ok(Boundary::Time(boundary_time))
            }
        }
        (
            Interval::Block(_) | Interval::Once | Interval::Immediate,
            Some(Boundary::Height(boundary_height)),
        ) => {
            let starting_height = boundary_height
                .start
                .map(Into::into)
                .unwrap_or(block_info.height);
            if boundary_height
                .end
                .map_or(false, |e| e.u64() <= starting_height)
            {
                Err(ContractError::InvalidBoundary {})
            } else {
                Ok(Boundary::Height(boundary_height))
            }
        }
        (Interval::Cron(_), None) => Ok(Boundary::Time(BoundaryTime {
            start: None,
            end: None,
        })),
        (_, None) => Ok(Boundary::Height(BoundaryHeight {
            start: None,
            end: None,
        })),
        _ => Err(ContractError::InvalidBoundary {}),
    }
}

/// Check for calls of our contracts
pub(crate) fn check_for_self_calls(
    tasks_addr: &Addr,
    manager_addr: &Addr,
    agents_addr: &Addr,
    manager_owner_addr: &Addr,
    sender: &Addr,
    contract_addr: &String,
    msg: &Binary,
) -> Result<(), ContractError> {
    // If it one of the our contracts it should be a manager
    if contract_addr == tasks_addr || contract_addr == agents_addr {
        return Err(ContractError::InvalidAction {});
    } else if contract_addr == manager_addr {
        // Check if caller is manager owner
        if sender != manager_owner_addr {
            return Err(ContractError::InvalidAction {});
        } else if let Ok(msg) = cosmwasm_std::from_binary(msg) {
            // Check if it's tick
            if !matches!(msg, croncat_sdk_agents::msg::ExecuteMsg::Tick {}) {
                return Err(ContractError::InvalidAction {});
            }
            // Other messages not allowed
        } else {
            return Err(ContractError::InvalidAction {});
        }
    }
    Ok(())
}

pub(crate) fn validate_msg_calculate_usage(
    deps: Deps,
    task: &TaskRequest,
    self_addr: &Addr,
    sender: &Addr,
    config: &Config,
) -> Result<AmountForOneTask, ContractError> {
    let mut amount_for_one_task = AmountForOneTask {
        gas: config.gas_base_fee,
        cw20: None,
        coin: [None, None],
    };

    let manager_addr = get_manager_addr(&deps.querier, config)?;
    let agents_addr = get_agents_addr(&deps.querier, config)?;

    let manager_conf: croncat_sdk_manager::types::Config = deps.querier.query_wasm_smart(
        &manager_addr,
        &croncat_sdk_manager::msg::ManagerQueryMsg::Config {},
    )?;

    if task.actions.is_empty() {
        return Err(ContractError::InvalidAction {});
    }
    for action in task.actions.iter() {
        amount_for_one_task.add_gas(action.gas_limit.unwrap_or(config.gas_action_fee));

        match &action.msg {
            CosmosMsg::Wasm(WasmMsg::Execute {
                contract_addr,
                funds,
                msg,
            }) => {
                if action.gas_limit.is_none() {
                    return Err(ContractError::NoGasLimit {});
                }
                for coin in funds {
                    if coin.amount.is_zero() || !amount_for_one_task.add_coin(coin.clone())? {
                        return Err(ContractError::InvalidAction {});
                    }
                }
                check_for_self_calls(
                    self_addr,
                    &manager_addr,
                    &agents_addr,
                    &manager_conf.owner_addr,
                    sender,
                    contract_addr,
                    msg,
                )?;
                if let Ok(cw20_msg) = cosmwasm_std::from_binary(msg) {
                    match cw20_msg {
                        Cw20ExecuteMsg::Send { amount, .. } if !amount.is_zero() => {
                            if !amount_for_one_task.add_cw20(Cw20CoinVerified {
                                address: deps.api.addr_validate(contract_addr)?,
                                amount,
                            }) {
                                return Err(ContractError::InvalidAction {});
                            }
                        }
                        Cw20ExecuteMsg::Transfer { amount, .. } if !amount.is_zero() => {
                            if !amount_for_one_task.add_cw20(Cw20CoinVerified {
                                address: deps.api.addr_validate(contract_addr)?,
                                amount,
                            }) {
                                return Err(ContractError::InvalidAction {});
                            }
                        }
                        _ => {
                            return Err(ContractError::InvalidAction {});
                        }
                    }
                }
            }
            CosmosMsg::Bank(BankMsg::Send {
                to_address: _,
                amount,
            }) => {
                // Restrict no-coin transfer
                if amount.is_empty() {
                    return Err(ContractError::InvalidAction {});
                }
                for coin in amount {
                    // Zero coins will fail the transaction
                    if coin.amount.is_zero() || !amount_for_one_task.add_coin(coin.clone())? {
                        return Err(ContractError::InvalidAction {});
                    }
                }
            }
            // Disallow unknown messages
            _ => {
                return Err(ContractError::InvalidAction {});
            }
        }
    }

    if let Some(queries) = &task.queries {
        amount_for_one_task.add_gas(queries.len() as u64 * config.gas_query_fee)
    }
    Ok(amount_for_one_task)
}

pub(crate) fn remove_task(storage: &mut dyn Storage, hash: &[u8], is_block: bool) -> StdResult<()> {
    tasks_map().remove(storage, hash)?;
    TASKS_TOTAL.update(storage, |total| StdResult::Ok(total - 1))?;
    if is_block {
        let blocks = BLOCK_SLOTS
            .range(storage, None, None, Order::Ascending)
            .collect::<StdResult<Vec<_>>>()?;
        for (bid, mut block_hashes) in blocks {
            let mut found = false;
            block_hashes.retain(|h| {
                found = h == hash;
                !found
            });
            if found {
                if block_hashes.is_empty() {
                    BLOCK_SLOTS.remove(storage, bid);
                } else {
                    BLOCK_SLOTS.save(storage, bid, &block_hashes)?;
                }
                break;
            }
        }
    } else {
        let time_buckets = TIME_SLOTS
            .range(storage, None, None, Order::Ascending)
            .collect::<StdResult<Vec<_>>>()?;
        for (tid, mut time_hashes) in time_buckets {
            let mut found = false;
            time_hashes.retain(|h| {
                found = h == hash;
                !found
            });
            if found {
                if time_hashes.is_empty() {
                    TIME_SLOTS.remove(storage, tid);
                } else {
                    TIME_SLOTS.save(storage, tid, &time_hashes)?;
                }
                break;
            }
        }
    }

    Ok(())
}

pub(crate) fn check_if_sender_is_manager(
    deps_queries: &QuerierWrapper<Empty>,
    config: &Config,
    sender: &Addr,
) -> Result<(), ContractError> {
    let manager_addr = get_manager_addr(deps_queries, config)?;
    if manager_addr != *sender {
        return Err(ContractError::Unauthorized {});
    }

    Ok(())
}

pub(crate) fn get_manager_addr(
    deps_queries: &QuerierWrapper<Empty>,
    config: &Config,
) -> Result<Addr, ContractError> {
    let (manager_name, version) = &config.croncat_manager_key;
    croncat_sdk_factory::state::CONTRACT_ADDRS
        .query(
            deps_queries,
            config.croncat_factory_addr.clone(),
            (manager_name, version),
        )?
        .ok_or(ContractError::InvalidKey {})
}

pub(crate) fn get_agents_addr(
    deps_queries: &QuerierWrapper<Empty>,
    config: &Config,
) -> Result<Addr, ContractError> {
    let (agents_name, version) = &config.croncat_agents_key;
    croncat_sdk_factory::state::CONTRACT_ADDRS
        .query(
            deps_queries,
            config.croncat_factory_addr.clone(),
            (agents_name, version),
        )?
        .ok_or(ContractError::InvalidKey {})
<<<<<<< HEAD
=======
}

/// Check that this task can be executed in current slot
pub(crate) fn task_with_queries_ready(
    storage: &dyn Storage,
    block_info: &BlockInfo,
    task: &Task,
    hash: &[u8],
) -> StdResult<bool> {
    let task_ready = if task.boundary.is_block() {
        let block = BLOCK_MAP_QUERIES.load(storage, hash)?;
        block_info.height >= block
    } else {
        let time = TIME_MAP_QUERIES.load(storage, hash)?;
        block_info.time.nanos() >= time
    };
    Ok(task_ready)
}

#[cfg(test)]
mod tests {
    use cosmwasm_std::{Timestamp, Uint64};

    use super::*;

    #[test]
    fn validate_boundary_cases() {
        type ValidateBoundaryChecker = (
            Interval,
            Option<Boundary>,
            // current block height
            u64,
            // current block timestamp
            Timestamp,
            // expected result
            Result<Boundary, ContractError>,
        );
        let cases: Vec<ValidateBoundaryChecker> = vec![
            // Boundary - None
            (
                Interval::Once,
                None,
                123,
                Timestamp::from_nanos(123456),
                Ok(Boundary::Height(BoundaryHeight {
                    start: None,
                    end: None,
                })),
            ),
            (
                Interval::Immediate,
                None,
                123,
                Timestamp::from_nanos(123456),
                Ok(Boundary::Height(BoundaryHeight {
                    start: None,
                    end: None,
                })),
            ),
            (
                Interval::Block(5),
                None,
                123,
                Timestamp::from_nanos(123456),
                Ok(Boundary::Height(BoundaryHeight {
                    start: None,
                    end: None,
                })),
            ),
            (
                Interval::Cron("* * * * * *".to_owned()),
                None,
                123,
                Timestamp::from_nanos(123456),
                Ok(Boundary::Time(BoundaryTime {
                    start: None,
                    end: None,
                })),
            ),
            // Boundary height, start&end - None
            (
                Interval::Once,
                Some(Boundary::Height(BoundaryHeight {
                    start: None,
                    end: None,
                })),
                123,
                Timestamp::from_nanos(123456),
                Ok(Boundary::Height(BoundaryHeight {
                    start: None,
                    end: None,
                })),
            ),
            (
                Interval::Immediate,
                Some(Boundary::Height(BoundaryHeight {
                    start: None,
                    end: None,
                })),
                123,
                Timestamp::from_nanos(123456),
                Ok(Boundary::Height(BoundaryHeight {
                    start: None,
                    end: None,
                })),
            ),
            (
                Interval::Block(5),
                Some(Boundary::Height(BoundaryHeight {
                    start: None,
                    end: None,
                })),
                123,
                Timestamp::from_nanos(123456),
                Ok(Boundary::Height(BoundaryHeight {
                    start: None,
                    end: None,
                })),
            ),
            (
                Interval::Cron("* * * * * *".to_owned()),
                Some(Boundary::Height(BoundaryHeight {
                    start: None,
                    end: None,
                })),
                123,
                Timestamp::from_nanos(123456),
                Err(ContractError::InvalidBoundary {}),
            ),
            // Boundary Time - start&end - None
            (
                Interval::Once,
                Some(Boundary::Time(BoundaryTime {
                    start: None,
                    end: None,
                })),
                123,
                Timestamp::from_nanos(123456),
                Err(ContractError::InvalidBoundary {}),
            ),
            (
                Interval::Immediate,
                Some(Boundary::Time(BoundaryTime {
                    start: None,
                    end: None,
                })),
                123,
                Timestamp::from_nanos(123456),
                Err(ContractError::InvalidBoundary {}),
            ),
            (
                Interval::Block(5),
                Some(Boundary::Time(BoundaryTime {
                    start: None,
                    end: None,
                })),
                123,
                Timestamp::from_nanos(123456),
                Err(ContractError::InvalidBoundary {}),
            ),
            (
                Interval::Cron("* * * * * *".to_owned()),
                Some(Boundary::Time(BoundaryTime {
                    start: None,
                    end: None,
                })),
                123,
                Timestamp::from_nanos(123456),
                Ok(Boundary::Time(BoundaryTime {
                    start: None,
                    end: None,
                })),
            ),
            // Start exactly now
            (
                Interval::Once,
                Some(Boundary::Height(BoundaryHeight {
                    start: Some(Uint64::new(123)),
                    end: None,
                })),
                123,
                Timestamp::from_nanos(123456),
                Ok(Boundary::Height(BoundaryHeight {
                    start: Some(Uint64::new(123)),
                    end: None,
                })),
            ),
            (
                Interval::Immediate,
                Some(Boundary::Height(BoundaryHeight {
                    start: Some(Uint64::new(123)),
                    end: None,
                })),
                123,
                Timestamp::from_nanos(123456),
                Ok(Boundary::Height(BoundaryHeight {
                    start: Some(Uint64::new(123)),
                    end: None,
                })),
            ),
            (
                Interval::Block(5),
                Some(Boundary::Height(BoundaryHeight {
                    start: Some(Uint64::new(123)),
                    end: None,
                })),
                123,
                Timestamp::from_nanos(123456),
                Ok(Boundary::Height(BoundaryHeight {
                    start: Some(Uint64::new(123)),
                    end: None,
                })),
            ),
            (
                Interval::Cron("* * * * * *".to_owned()),
                Some(Boundary::Time(BoundaryTime {
                    start: Some(Timestamp::from_nanos(123456)),
                    end: None,
                })),
                123,
                Timestamp::from_nanos(123456),
                Ok(Boundary::Time(BoundaryTime {
                    start: Some(Timestamp::from_nanos(123456)),
                    end: None,
                })),
            ),
            // Start 1 too early, we shouldn't check it
            (
                Interval::Once,
                Some(Boundary::Height(BoundaryHeight {
                    start: Some(Uint64::new(122)),
                    end: None,
                })),
                123,
                Timestamp::from_nanos(123456),
                Ok(Boundary::Height(BoundaryHeight {
                    start: Some(Uint64::new(122)),
                    end: None,
                })),
            ),
            (
                Interval::Immediate,
                Some(Boundary::Height(BoundaryHeight {
                    start: Some(Uint64::new(122)),
                    end: None,
                })),
                123,
                Timestamp::from_nanos(123456),
                Ok(Boundary::Height(BoundaryHeight {
                    start: Some(Uint64::new(122)),
                    end: None,
                })),
            ),
            (
                Interval::Block(5),
                Some(Boundary::Height(BoundaryHeight {
                    start: Some(Uint64::new(122)),
                    end: None,
                })),
                123,
                Timestamp::from_nanos(123456),
                Ok(Boundary::Height(BoundaryHeight {
                    start: Some(Uint64::new(122)),
                    end: None,
                })),
            ),
            (
                Interval::Cron("* * * * * *".to_owned()),
                Some(Boundary::Time(BoundaryTime {
                    start: Some(Timestamp::from_nanos(123455)),
                    end: None,
                })),
                123,
                Timestamp::from_nanos(123456),
                Ok(Boundary::Time(BoundaryTime {
                    start: Some(Timestamp::from_nanos(123455)),
                    end: None,
                })),
            ),
            // Ok ends
            (
                Interval::Once,
                Some(Boundary::Height(BoundaryHeight {
                    start: Some(Uint64::new(123)),
                    end: Some(Uint64::new(124)),
                })),
                123,
                Timestamp::from_nanos(123456),
                Ok(Boundary::Height(BoundaryHeight {
                    start: Some(Uint64::new(123)),
                    end: Some(Uint64::new(124)),
                })),
            ),
            (
                Interval::Immediate,
                Some(Boundary::Height(BoundaryHeight {
                    start: Some(Uint64::new(123)),
                    end: Some(Uint64::new(124)),
                })),
                123,
                Timestamp::from_nanos(123456),
                Ok(Boundary::Height(BoundaryHeight {
                    start: Some(Uint64::new(123)),
                    end: Some(Uint64::new(124)),
                })),
            ),
            (
                Interval::Block(5),
                Some(Boundary::Height(BoundaryHeight {
                    start: Some(Uint64::new(123)),
                    end: Some(Uint64::new(124)),
                })),
                123,
                Timestamp::from_nanos(123456),
                Ok(Boundary::Height(BoundaryHeight {
                    start: Some(Uint64::new(123)),
                    end: Some(Uint64::new(124)),
                })),
            ),
            (
                Interval::Cron("* * * * * *".to_owned()),
                Some(Boundary::Time(BoundaryTime {
                    start: Some(Timestamp::from_nanos(123456)),
                    end: Some(Timestamp::from_nanos(123457)),
                })),
                123,
                Timestamp::from_nanos(123456),
                Ok(Boundary::Time(BoundaryTime {
                    start: Some(Timestamp::from_nanos(123456)),
                    end: Some(Timestamp::from_nanos(123457)),
                })),
            ),
            // End too early
            (
                Interval::Once,
                Some(Boundary::Height(BoundaryHeight {
                    start: Some(Uint64::new(123)),
                    end: Some(Uint64::new(123)),
                })),
                123,
                Timestamp::from_nanos(123456),
                Err(ContractError::InvalidBoundary {}),
            ),
            (
                Interval::Immediate,
                Some(Boundary::Height(BoundaryHeight {
                    start: Some(Uint64::new(123)),
                    end: Some(Uint64::new(123)),
                })),
                123,
                Timestamp::from_nanos(123456),
                Err(ContractError::InvalidBoundary {}),
            ),
            (
                Interval::Block(5),
                Some(Boundary::Height(BoundaryHeight {
                    start: Some(Uint64::new(123)),
                    end: Some(Uint64::new(123)),
                })),
                123,
                Timestamp::from_nanos(123456),
                Err(ContractError::InvalidBoundary {}),
            ),
            (
                Interval::Cron("* * * * * *".to_owned()),
                Some(Boundary::Time(BoundaryTime {
                    start: Some(Timestamp::from_nanos(123456)),
                    end: Some(Timestamp::from_nanos(123456)),
                })),
                123,
                Timestamp::from_nanos(123456),
                Err(ContractError::InvalidBoundary {}),
            ),
        ];
        for (interval, boundary, height, time, expected_res) in cases {
            let block_info = BlockInfo {
                height,
                time,
                chain_id: "cron".to_owned(),
            };
            let res = validate_boundary(&block_info, boundary, &interval);
            assert_eq!(res, expected_res)
        }
    }
>>>>>>> 4d97ee9b
}<|MERGE_RESOLUTION|>--- conflicted
+++ resolved
@@ -3,11 +3,7 @@
     Storage, WasmMsg,
 };
 use croncat_sdk_tasks::types::{
-<<<<<<< HEAD
-    AmountForOneTask, Boundary, BoundaryValidated, Config, Interval, TaskRequest,
-=======
-    AmountForOneTask, Boundary, BoundaryHeight, BoundaryTime, Config, Interval, Task, TaskRequest,
->>>>>>> 4d97ee9b
+    AmountForOneTask, Boundary, BoundaryHeight, BoundaryTime, Config, Interval, TaskRequest,
 };
 use cw20::{Cw20CoinVerified, Cw20ExecuteMsg};
 
@@ -276,25 +272,6 @@
             (agents_name, version),
         )?
         .ok_or(ContractError::InvalidKey {})
-<<<<<<< HEAD
-=======
-}
-
-/// Check that this task can be executed in current slot
-pub(crate) fn task_with_queries_ready(
-    storage: &dyn Storage,
-    block_info: &BlockInfo,
-    task: &Task,
-    hash: &[u8],
-) -> StdResult<bool> {
-    let task_ready = if task.boundary.is_block() {
-        let block = BLOCK_MAP_QUERIES.load(storage, hash)?;
-        block_info.height >= block
-    } else {
-        let time = TIME_MAP_QUERIES.load(storage, hash)?;
-        block_info.time.nanos() >= time
-    };
-    Ok(task_ready)
 }
 
 #[cfg(test)]
@@ -662,5 +639,4 @@
             assert_eq!(res, expected_res)
         }
     }
->>>>>>> 4d97ee9b
 }