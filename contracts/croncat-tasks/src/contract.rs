--- conflicted
+++ resolved
@@ -218,34 +218,8 @@
                 }
             }
         } else {
-<<<<<<< HEAD
-            remove_task(deps.storage, &task_hash, task.boundary.is_block_boundary)?;
+            remove_task(deps.storage, &task_hash, task.boundary.is_block())?;
             task_to_remove = Some(ManagerRemoveTask {
-=======
-            remove_task_without_queries(deps.storage, &task_hash, task.boundary.is_block())?;
-            remove_task = Some(ManagerRemoveTask {
-                sender: task.owner_addr,
-                task_hash,
-            });
-        }
-        (next_id, slot_kind)
-    } else if let Some(task) = tasks_with_queries_map().may_load(deps.storage, &task_hash)? {
-        let (next_id, slot_kind) =
-            task.interval
-                .next(&env, &task.boundary, config.slot_granularity_time);
-        if next_id != 0 {
-            match slot_kind {
-                SlotType::Block => {
-                    BLOCK_MAP_QUERIES.save(deps.storage, &task_hash, &next_id)?;
-                }
-                SlotType::Cron => {
-                    TIME_MAP_QUERIES.save(deps.storage, &task_hash, &next_id)?;
-                }
-            }
-        } else {
-            remove_task_with_queries(deps.storage, &task_hash, task.boundary.is_block())?;
-            remove_task = Some(ManagerRemoveTask {
->>>>>>> 4d97ee9b
                 sender: task.owner_addr,
                 task_hash,
             });
@@ -272,13 +246,7 @@
     check_if_sender_is_manager(&deps.querier, &config, &info.sender)?;
 
     if let Some(task) = tasks_map().may_load(deps.storage, &task_hash)? {
-<<<<<<< HEAD
-        remove_task(deps.storage, &task_hash, task.boundary.is_block_boundary)?;
-=======
-        remove_task_without_queries(deps.storage, &task_hash, task.boundary.is_block())?;
-    } else if let Some(task) = tasks_with_queries_map().may_load(deps.storage, &task_hash)? {
-        remove_task_with_queries(deps.storage, &task_hash, task.boundary.is_block())?;
->>>>>>> 4d97ee9b
+        remove_task(deps.storage, &task_hash, task.boundary.is_block())?;
     } else {
         return Err(ContractError::NoTaskFound {});
     }
@@ -300,16 +268,7 @@
         if task.owner_addr != info.sender {
             return Err(ContractError::Unauthorized {});
         }
-<<<<<<< HEAD
-        remove_task(deps.storage, hash, task.boundary.is_block_boundary)?;
-=======
-        remove_task_without_queries(deps.storage, hash, task.boundary.is_block())?;
-    } else if let Some(task) = tasks_with_queries_map().may_load(deps.storage, hash)? {
-        if task.owner_addr != info.sender {
-            return Err(ContractError::Unauthorized {});
-        }
-        remove_task_with_queries(deps.storage, hash, task.boundary.is_block())?;
->>>>>>> 4d97ee9b
+        remove_task(deps.storage, hash, task.boundary.is_block())?;
     } else {
         return Err(ContractError::NoTaskFound {});
     }
@@ -454,9 +413,11 @@
         QueryMsg::CurrentTaskInfo {} => to_binary(&query_current_task_info(deps, env)?),
         QueryMsg::CurrentTask {} => to_binary(&query_current_task(deps, env)?),
         QueryMsg::Tasks { from_index, limit } => to_binary(&query_tasks(deps, from_index, limit)?),
-        QueryMsg::EventedTasks { start, from_index, limit } => {
-            to_binary(&query_evented_tasks(deps, start, from_index, limit)?)
-        }
+        QueryMsg::EventedTasks {
+            start,
+            from_index,
+            limit,
+        } => to_binary(&query_evented_tasks(deps, start, from_index, limit)?),
         QueryMsg::TasksByOwner {
             owner_addr,
             from_index,
@@ -751,38 +712,4 @@
         time_ids,
         block_ids,
     })
-<<<<<<< HEAD
-=======
-}
-
-/// Query task with queries,
-/// it will return None if
-/// 1 - task does not exist
-/// 2 - task is not ready
-fn query_current_task_with_queries(
-    deps: Deps,
-    env: Env,
-    task_hash: String,
-) -> StdResult<TaskResponse> {
-    let Some(task) = tasks_with_queries_map().may_load(deps.storage, task_hash.as_bytes())? else {
-        return Ok(TaskResponse { task:None });
-    };
-    if !task_with_queries_ready(deps.storage, &env.block, &task, task_hash.as_bytes())? {
-        return Ok(TaskResponse { task: None });
-    }
-    Ok(TaskResponse {
-        task: Some(TaskInfo {
-            task_hash,
-            owner_addr: task.owner_addr,
-            interval: task.interval,
-            boundary: task.boundary,
-            stop_on_fail: task.stop_on_fail,
-            amount_for_one_task: task.amount_for_one_task,
-            actions: task.actions,
-            queries: Some(task.queries),
-            transforms: task.transforms,
-            version: task.version,
-        }),
-    })
->>>>>>> 4d97ee9b
 }