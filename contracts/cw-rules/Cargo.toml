[package]
name = "cw-rules"
version = "0.0.1"
authors = ["meow@cron.cat", "@tjtc"]
edition = "2018"

exclude = [
  # Those files are rust-optimizer artifacts. You might want to commit them for convenience but they should not be part of the source code publication.
  "contract.wasm",
  "hash.txt",
]

# See more keys and their definitions at https://doc.rust-lang.org/cargo/reference/manifest.html

[lib]
crate-type = ["cdylib", "rlib"]

[features]
# for more explicit tests, cargo test --features=backtraces
backtraces = ["cosmwasm-std/backtraces"]
# use library feature to disable all instantiate/execute/query exports
library = []
staking = ["cw-multi-test/staking"]
stargate = ["cw-multi-test/stargate"]

[package.metadata.scripts]
optimize = """docker run --rm -v "$(pwd)":/code \
  --mount type=volume,source="$(basename "$(pwd)")_cache",target=/code/target \
  --mount type=volume,source=registry_cache,target=/usr/local/cargo/registry \
  cosmwasm/rust-optimizer:0.12.5
"""

[dependencies]
cw-croncat-core = { version = "0.1.0", path = "../../packages/cw-croncat-core" }
cosmwasm-std = "1.0.0"
cosmwasm-storage = "1.0.0"
cw-storage-plus = "0.13.2"
cw-utils = "0.12.1"
cw2 = "0.13.2"
cw721 = "0.13.2"
cw721-base = "0.13.2"
cw20 = "0.13"
schemars = "0.8.8"
serde = { version = "1.0.137", default-features = false, features = ["derive"] }
#serde-json-wasm = "0.4.1"
#serde_json = "1.0"
serde_json = { version = "1.0", default-features = false, features = ["alloc"] }
thiserror = { version = "1.0.31" }
<<<<<<< HEAD
cw4 = "0.14.0"
cw4-group = "0.14.0"
base64 = "0.13"
=======
#voting = { version = "0.1.0", git = "https://github.com/DA0-DA0/dao-contracts" }
#cw-proposal-single = { version = "0.1.0", git = "https://github.com/DA0-DA0/dao-contracts" }
>>>>>>> 61bf5214

[dev-dependencies]
cosmwasm-schema = "1.0.0"
cw-multi-test = "0.13.2"
<<<<<<< HEAD
# Testing generic msg
cw4 = "0.14.0"
cw4-group = "0.14.0"
base64 = "0.13.0"
=======
cw-utils = "0.13"
cw20 = "0.13"
cw20-base = "0.13"
# DAO contracts
voting = { version = "0.1.0", git = "https://github.com/DA0-DA0/dao-contracts" }
cw-proposal-single = { version = "0.1.0", git = "https://github.com/DA0-DA0/dao-contracts" }
cw-proposal-multiple = { version = "0.1.0", git = "https://github.com/DA0-DA0/dao-contracts" }
cw20-staked-balance-voting = { version = "0.1.0", git = "https://github.com/DA0-DA0/dao-contracts" }
cw20-stake = { version = "0.2.6", git = "https://github.com/DA0-DA0/dao-contracts" }
cw-core = { version = "0.1.0", git = "https://github.com/DA0-DA0/dao-contracts" }
cw-core-interface = { version = "0.1.0", git = "https://github.com/DA0-DA0/dao-contracts" }
>>>>>>> 61bf5214
<|MERGE_RESOLUTION|>--- conflicted
+++ resolved
@@ -35,7 +35,7 @@
 cosmwasm-std = "1.0.0"
 cosmwasm-storage = "1.0.0"
 cw-storage-plus = "0.13.2"
-cw-utils = "0.12.1"
+cw-utils = "0.13"
 cw2 = "0.13.2"
 cw721 = "0.13.2"
 cw721-base = "0.13.2"
@@ -46,24 +46,13 @@
 #serde_json = "1.0"
 serde_json = { version = "1.0", default-features = false, features = ["alloc"] }
 thiserror = { version = "1.0.31" }
-<<<<<<< HEAD
 cw4 = "0.14.0"
 cw4-group = "0.14.0"
 base64 = "0.13"
-=======
-#voting = { version = "0.1.0", git = "https://github.com/DA0-DA0/dao-contracts" }
-#cw-proposal-single = { version = "0.1.0", git = "https://github.com/DA0-DA0/dao-contracts" }
->>>>>>> 61bf5214
 
 [dev-dependencies]
 cosmwasm-schema = "1.0.0"
 cw-multi-test = "0.13.2"
-<<<<<<< HEAD
-# Testing generic msg
-cw4 = "0.14.0"
-cw4-group = "0.14.0"
-base64 = "0.13.0"
-=======
 cw-utils = "0.13"
 cw20 = "0.13"
 cw20-base = "0.13"
@@ -75,4 +64,7 @@
 cw20-stake = { version = "0.2.6", git = "https://github.com/DA0-DA0/dao-contracts" }
 cw-core = { version = "0.1.0", git = "https://github.com/DA0-DA0/dao-contracts" }
 cw-core-interface = { version = "0.1.0", git = "https://github.com/DA0-DA0/dao-contracts" }
->>>>>>> 61bf5214
+# Testing generic msg
+cw4 = "0.14.0"
+cw4-group = "0.14.0"
+base64 = "0.13.0"