[package]
name = "cw-rules"
version = "0.0.2"
<<<<<<< HEAD
authors = ["meow@cron.cat", "@tjtc"]
=======
authors = ["meow@cron.cat", "@tjtc", "@mikedotexe"]
>>>>>>> deccdae1
edition = "2018"

exclude = [
  # Those files are rust-optimizer artifacts. You might want to commit them for convenience but they should not be part of the source code publication.
  "contract.wasm",
  "hash.txt",
]

# See more keys and their definitions at https://doc.rust-lang.org/cargo/reference/manifest.html

[lib]
crate-type = ["cdylib", "rlib"]

[features]
# for more explicit tests, cargo test --features=backtraces
backtraces = ["cosmwasm-std/backtraces"]
# use library feature to disable all instantiate/execute/query exports
library = []
staking = ["cw-multi-test/staking"]
stargate = ["cw-multi-test/stargate"]

[package.metadata.scripts]
optimize = """docker run --rm -v "$(pwd)":/code \
  --mount type=volume,source="$(basename "$(pwd)")_cache",target=/code/target \
  --mount type=volume,source=registry_cache,target=/usr/local/cargo/registry \
  cosmwasm/rust-optimizer:0.12.5
"""

[dependencies]
cw-croncat-core = { version = "0.1.3", path = "../../packages/cw-croncat-core" }
generic-query = { version = "0.1.0", path = "../../packages/generic-query" }
<<<<<<< HEAD
smart-query = { version = "0.1.0", path = "../../packages/smart-query" }
=======
>>>>>>> deccdae1
cw-rules-core = { version = "0.1.1", path = "../../packages/cw-rules-core" }
cosmwasm-std = "1.0.0"
cosmwasm-storage = "1.0.0"
cw-storage-plus = "0.13.2"
cw-utils = "0.13"
cw2 = "0.13.2"
cw721 = "0.13.2"
cw721-base = "0.13.2"
cw20 = "0.13"
schemars = "0.8.8"
serde = { version = "1.0.137", default-features = false, features = ["derive"] }
thiserror = { version = "1.0.31" }
cw4 = "0.14.0"
cw4-group = "0.14.0"
base64 = "0.13"
voting-v1 = { package = "voting", version = "0.1.0", git = "https://github.com/DA0-DA0/dao-contracts.git", tag = "v1.0.0" }

# This thing saved our lives thanks @hashedone for implementing it
serde-cw-value = "0.7.0"

[dev-dependencies]
cosmwasm-schema = "1.0.0"
cw-multi-test = "0.13.2"
cw-utils = "0.13"
cw20-base = "0.13"
# DAO contracts
cwd-voting = { version = "0.2.0", git = "https://github.com/DA0-DA0/dao-contracts.git" }
cwd-proposal-single = { version = "0.2.0", git = "https://github.com/DA0-DA0/dao-contracts" }
cwd-proposal-multiple = { version = "0.2.0", git = "https://github.com/DA0-DA0/dao-contracts" }
cwd-voting-cw20-staked = { version = "0.2.0", git = "https://github.com/DA0-DA0/dao-contracts" }
cw20-stake = { version = "0.2.6", git = "https://github.com/DA0-DA0/dao-contracts" }
cwd-core = { version = "0.2.0", git = "https://github.com/DA0-DA0/dao-contracts" }
cwd-interface = { version = "0.2.0", git = "https://github.com/DA0-DA0/dao-contracts" }
# Testing generic msg
cw4 = "0.14.0"
cw4-group = "0.14.0"
base64 = "0.13.0"
serde_json = { version = "1.0", default-features = false, features = ["alloc"] }<|MERGE_RESOLUTION|>--- conflicted
+++ resolved
@@ -1,11 +1,7 @@
 [package]
 name = "cw-rules"
 version = "0.0.2"
-<<<<<<< HEAD
-authors = ["meow@cron.cat", "@tjtc"]
-=======
 authors = ["meow@cron.cat", "@tjtc", "@mikedotexe"]
->>>>>>> deccdae1
 edition = "2018"
 
 exclude = [
@@ -37,10 +33,7 @@
 [dependencies]
 cw-croncat-core = { version = "0.1.3", path = "../../packages/cw-croncat-core" }
 generic-query = { version = "0.1.0", path = "../../packages/generic-query" }
-<<<<<<< HEAD
 smart-query = { version = "0.1.0", path = "../../packages/smart-query" }
-=======
->>>>>>> deccdae1
 cw-rules-core = { version = "0.1.1", path = "../../packages/cw-rules-core" }
 cosmwasm-std = "1.0.0"
 cosmwasm-storage = "1.0.0"
